--- conflicted
+++ resolved
@@ -22,14 +22,11 @@
 
 import (
 	"encoding/json"
-	"github.com/topfreegames/pitaya/v2/cluster"
-	"github.com/topfreegames/pitaya/v2/session"
 	"testing"
 
 	"github.com/golang/mock/gomock"
 	"github.com/google/uuid"
 	"github.com/stretchr/testify/assert"
-	clustermocks "github.com/topfreegames/pitaya/v2/cluster/mocks"
 	"github.com/topfreegames/pitaya/v2/constants"
 	"github.com/topfreegames/pitaya/v2/protos"
 	"github.com/topfreegames/pitaya/v2/session/mocks"
@@ -46,15 +43,11 @@
 	assert.NoError(t, err)
 
 	ss := mocks.NewMockSession(ctrl)
-<<<<<<< HEAD
-	//ss.EXPECT().Bind(nil, uid)
-=======
->>>>>>> 8c6c7bce
 
 	sessionPool := mocks.NewMockSessionPool(ctrl)
 	sessionPool.EXPECT().GetSessionByID(id).Return(ss).Times(1)
 
-	s := NewSys(sessionPool, nil, nil)
+	s := NewSys(sessionPool)
 	data := &protos.Session{
 		Id:   id,
 		Uid:  uid,
@@ -68,42 +61,6 @@
 	assert.Equal(t, []byte("ack"), res.Data)
 }
 
-func TestBindBackendSession(t *testing.T) {
-	t.Parallel()
-	ctrl := gomock.NewController(t)
-	id := int64(1)
-	uid := uuid.New().String()
-	thisSvrId := "thisServerId1"
-	sessData := map[string]interface{}{
-		"hello":                      "test",
-		session.FieldKeyTmpBackendID: "thisServerId1",
-	}
-	svr := cluster.NewServer(thisSvrId, "anyType", false)
-	d, err := json.Marshal(sessData)
-	assert.NoError(t, err)
-
-	ss := mocks.NewMockSession(ctrl)
-	sd := clustermocks.NewMockServiceDiscovery(ctrl)
-	sd.EXPECT().GetServer(thisSvrId).Return(svr, nil).Times(1)
-
-	sessionPool := mocks.NewMockSessionPool(ctrl)
-	sessionPool.EXPECT().GetSessionByUID(uid).Return(ss).Times(1)
-	sessionPool.EXPECT().DecodeSessionData(gomock.Any()).Return(sessData, nil).Times(1)
-
-	s := NewSys(sessionPool, svr, sd)
-	data := &protos.Session{
-		Id:   id,
-		Uid:  uid,
-		Data: d,
-	}
-	//BindBackend(ctx context.Context, thisServerID string, targetServerType string, targetServerID string)
-	ss.EXPECT().BindBackend(nil, thisSvrId, svr.Type, thisSvrId).Times(1)
-
-	res, err := s.BindBackendSession(nil, data)
-	assert.NoError(t, err)
-	assert.Equal(t, []byte("ack"), res.Data)
-}
-
 func TestBindSessionShouldErrorIfNotExists(t *testing.T) {
 	t.Parallel()
 	ctrl := gomock.NewController(t)
@@ -117,7 +74,7 @@
 	sessionPool := mocks.NewMockSessionPool(ctrl)
 	sessionPool.EXPECT().GetSessionByID(gomock.Any()).Return(nil)
 
-	s := NewSys(sessionPool, nil, nil)
+	s := NewSys(sessionPool)
 	data := &protos.Session{
 		Id:   133,
 		Uid:  uid,
@@ -151,7 +108,7 @@
 	sessionPool := mocks.NewMockSessionPool(ctrl)
 	sessionPool.EXPECT().GetSessionByID(ss.ID()).Return(ss).Times(2)
 
-	s := NewSys(sessionPool, nil, nil)
+	s := NewSys(sessionPool)
 	res, err := s.BindSession(nil, data)
 	assert.NoError(t, err)
 	assert.Equal(t, []byte("ack"), res.Data)
@@ -183,7 +140,7 @@
 	sessionPool := mocks.NewMockSessionPool(ctrl)
 	sessionPool.EXPECT().GetSessionByID(id).Return(ss).Times(1)
 
-	s := NewSys(sessionPool, nil, nil)
+	s := NewSys(sessionPool)
 	res, err := s.PushSession(nil, data)
 	assert.NoError(t, err)
 	assert.Equal(t, []byte("ack"), res.Data)
@@ -208,7 +165,7 @@
 	sessionPool := mocks.NewMockSessionPool(ctrl)
 	sessionPool.EXPECT().GetSessionByID(data.Id).Return(nil).Times(1)
 
-	s := NewSys(sessionPool, nil, nil)
+	s := NewSys(sessionPool)
 	_, err = s.PushSession(nil, data)
 	assert.EqualError(t, constants.ErrSessionNotFound, err.Error())
 }
@@ -226,7 +183,7 @@
 	sessionPool := mocks.NewMockSessionPool(ctrl)
 	sessionPool.EXPECT().GetSessionByUID(uid).Return(ss).Times(1)
 
-	s := NewSys(sessionPool, nil, nil)
+	s := NewSys(sessionPool)
 
 	res, err := s.Kick(nil, &protos.KickMsg{UserId: uid})
 	assert.NoError(t, err)
@@ -241,7 +198,7 @@
 	sessionPool := mocks.NewMockSessionPool(ctrl)
 	sessionPool.EXPECT().GetSessionByUID(uid).Return(nil).Times(1)
 
-	s := NewSys(sessionPool, nil, nil)
+	s := NewSys(sessionPool)
 	_, err := s.Kick(nil, &protos.KickMsg{UserId: uid})
 	assert.EqualError(t, constants.ErrSessionNotFound, err.Error())
 }