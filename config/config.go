--- conflicted
+++ resolved
@@ -94,7 +94,9 @@
 	Metrics struct {
 		Period time.Duration
 	}
-<<<<<<< HEAD
+	Acceptor struct {
+		ProxyProtocol bool
+	}
 	ConfSource ConfSource // 配置源
 	Log        struct {
 		Development bool   // 是否开发模式
@@ -116,11 +118,6 @@
 	}
 	Interval  time.Duration // 重载间隔
 	Formatter string        // 配置格式 必须为 viper.SupportedRemoteProviders
-=======
-	Acceptor struct {
-		ProxyProtocol bool
-	}
->>>>>>> 8c6c7bce
 }
 
 // NewDefaultPitayaConfig provides default configuration for Pitaya App
@@ -185,7 +182,11 @@
 		}{
 			Period: time.Duration(15 * time.Second),
 		},
-<<<<<<< HEAD
+		Acceptor: struct {
+			ProxyProtocol bool
+		}{
+			ProxyProtocol: false,
+		},
 		ConfSource: ConfSource{
 			Interval: time.Duration(5 * time.Minute),
 		},
@@ -193,13 +194,6 @@
 			Development bool
 			Level       string
 		}{Development: false, Level: "ERROR"},
-=======
-                Acceptor: struct {
-                        ProxyProtocol bool
-                }{
-                        ProxyProtocol: false,
-                },
->>>>>>> 8c6c7bce
 	}
 }
 
