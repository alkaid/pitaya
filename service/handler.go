// Copyright (c) nano Author and TFG Co. All Rights Reserved.
//
// Permission is hereby granted, free of charge, to any person obtaining a copy
// of this software and associated documentation files (the "Software"), to deal
// in the Software without restriction, including without limitation the rights
// to use, copy, modify, merge, publish, distribute, sublicense, and/or sell
// copies of the Software, and to permit persons to whom the Software is
// furnished to do so, subject to the following conditions:
//
// The above copyright notice and this permission notice shall be included in all
// copies or substantial portions of the Software.
//
// THE SOFTWARE IS PROVIDED "AS IS", WITHOUT WARRANTY OF ANY KIND, EXPRESS OR
// IMPLIED, INCLUDING BUT NOT LIMITED TO THE WARRANTIES OF MERCHANTABILITY,
// FITNESS FOR A PARTICULAR PURPOSE AND NONINFRINGEMENT. IN NO EVENT SHALL THE
// AUTHORS OR COPYRIGHT HOLDERS BE LIABLE FOR ANY CLAIM, DAMAGES OR OTHER
// LIABILITY, WHETHER IN AN ACTION OF CONTRACT, TORT OR OTHERWISE, ARISING FROM,
// OUT OF OR IN CONNECTION WITH THE SOFTWARE OR THE USE OR OTHER DEALINGS IN THE
// SOFTWARE.

package service

import (
	"context"
	"encoding/json"
	"fmt"
	"strings"
	"time"

	"github.com/topfreegames/pitaya/v2/acceptor"
	"github.com/topfreegames/pitaya/v2/pipeline"

	"github.com/google/uuid"
	opentracing "github.com/opentracing/opentracing-go"
	"github.com/topfreegames/pitaya/v2/agent"
	"github.com/topfreegames/pitaya/v2/cluster"
	"github.com/topfreegames/pitaya/v2/component"
	"github.com/topfreegames/pitaya/v2/conn/codec"
	"github.com/topfreegames/pitaya/v2/conn/message"
	"github.com/topfreegames/pitaya/v2/conn/packet"
	"github.com/topfreegames/pitaya/v2/constants"
	pcontext "github.com/topfreegames/pitaya/v2/context"
	"github.com/topfreegames/pitaya/v2/docgenerator"
	e "github.com/topfreegames/pitaya/v2/errors"
	"github.com/topfreegames/pitaya/v2/logger"
	"github.com/topfreegames/pitaya/v2/metrics"
	"github.com/topfreegames/pitaya/v2/route"
	"github.com/topfreegames/pitaya/v2/serialize"
	"github.com/topfreegames/pitaya/v2/session"
	"github.com/topfreegames/pitaya/v2/timer"
	"github.com/topfreegames/pitaya/v2/tracing"
)

var (
	handlerType = "handler"
)

type (
	// HandlerService service
	HandlerService struct {
		baseService
		chLocalProcess   chan unhandledMessage // channel of messages that will be processed locally
		chRemoteProcess  chan unhandledMessage // channel of messages that will be processed remotely
		decoder          codec.PacketDecoder   // binary decoder
		remoteService    *RemoteService
		serializer       serialize.Serializer          // message serializer
		server           *cluster.Server               // server obj
		services         map[string]*component.Service // all registered service
		metricsReporters []metrics.Reporter
		agentFactory     agent.AgentFactory
		handlerPool      *HandlerPool
		handlers         map[string]*component.Handler // all handler method
	}

	unhandledMessage struct {
		ctx   context.Context
		agent agent.Agent
		route *route.Route
		msg   *message.Message
	}
)

// NewHandlerService creates and returns a new handler service
func NewHandlerService(
	packetDecoder codec.PacketDecoder,
	serializer serialize.Serializer,
	localProcessBufferSize int,
	remoteProcessBufferSize int,
	server *cluster.Server,
	remoteService *RemoteService,
	agentFactory agent.AgentFactory,
	metricsReporters []metrics.Reporter,
	handlerHooks *pipeline.HandlerHooks,
	handlerPool *HandlerPool,
) *HandlerService {
	h := &HandlerService{
		services:         make(map[string]*component.Service),
		chLocalProcess:   make(chan unhandledMessage, localProcessBufferSize),
		chRemoteProcess:  make(chan unhandledMessage, remoteProcessBufferSize),
		decoder:          packetDecoder,
		serializer:       serializer,
		server:           server,
		remoteService:    remoteService,
		agentFactory:     agentFactory,
		metricsReporters: metricsReporters,
		handlerPool:      handlerPool,
		handlers:         make(map[string]*component.Handler),
	}

	h.handlerHooks = handlerHooks

	return h
}

// Dispatch message to corresponding logic handler
func (h *HandlerService) Dispatch(thread int) {
	// TODO: This timer is being stopped multiple times, it probably doesn't need to be stopped here
	defer timer.GlobalTicker.Stop()

	for {
		// Calls to remote servers block calls to local server
		select {
		case lm := <-h.chLocalProcess:
			metrics.ReportMessageProcessDelayFromCtx(lm.ctx, h.metricsReporters, "local")
			h.localProcess(lm.ctx, lm.agent, lm.route, lm.msg)

		case rm := <-h.chRemoteProcess:
			metrics.ReportMessageProcessDelayFromCtx(rm.ctx, h.metricsReporters, "remote")
			h.remoteService.remoteProcess(rm.ctx, nil, rm.agent, rm.route, rm.msg)

		case <-timer.GlobalTicker.C: // execute cron task
			timer.Cron()

		case t := <-timer.Manager.ChCreatedTimer: // new Timers
			timer.AddTimer(t)

		case id := <-timer.Manager.ChClosingTimer: // closing Timers
			timer.RemoveTimer(id)
		}
	}
}

// Register registers components
func (h *HandlerService) Register(comp component.Component, opts []component.Option) error {
	s := component.NewService(comp, opts)

	if _, ok := h.services[s.Name]; ok {
		return fmt.Errorf("handler: service already defined: %s", s.Name)
	}

	if err := s.ExtractHandler(); err != nil {
		return err
	}

	// register all handlers
	h.services[s.Name] = s
	for name, handler := range s.Handlers {
		h.handlerPool.Register(s.Name, name, handler)
	}
	return nil
}

// Handle handles messages from a conn
func (h *HandlerService) Handle(conn acceptor.PlayerConn) {
	// create a client agent and startup write goroutine
	a := h.agentFactory.CreateAgent(conn)

	// startup agent goroutine
	go a.Handle()

	logger.Log.Debugf("New session established: %s", a.String())

	// guarantee agent related resource is destroyed
	defer func() {
<<<<<<< HEAD
		a.GetSession().Close()
		logger.Log.Debugf("Session read goroutine exit, SessionID=%d, UID=%d", a.GetSession().ID(), a.GetSession().UID())
=======
		a.Session.Close()
		logger.Log.Debugf("Session read goroutine exit, SessionID=%d, UID=%s", a.Session.ID(), a.Session.UID())
>>>>>>> a215e155
	}()

	for {
		msg, err := conn.GetNextMessage()

		if err != nil {
			if err != constants.ErrConnectionClosed {
				logger.Log.Errorf("Error reading next available message: %s", err.Error())
			}

			return
		}

		packets, err := h.decoder.Decode(msg)
		if err != nil {
			logger.Log.Errorf("Failed to decode message: %s", err.Error())
			return
		}

		if len(packets) < 1 {
			logger.Log.Warnf("Read no packets, data: %v", msg)
			continue
		}

		// process all packet
		for i := range packets {
			if err := h.processPacket(a, packets[i]); err != nil {
				logger.Log.Errorf("Failed to process packet: %s", err.Error())
				return
			}
		}
	}
}

func (h *HandlerService) processPacket(a agent.Agent, p *packet.Packet) error {
	switch p.Type {
	case packet.Handshake:
		logger.Log.Debug("Received handshake packet")
		if err := a.SendHandshakeResponse(); err != nil {
			logger.Log.Errorf("Error sending handshake response: %s", err.Error())
			return err
		}
		logger.Log.Debugf("Session handshake Id=%d, Remote=%s", a.GetSession().ID(), a.RemoteAddr())

		// Parse the json sent with the handshake by the client
		handshakeData := &session.HandshakeData{}
		err := json.Unmarshal(p.Data, handshakeData)
		if err != nil {
			a.SetStatus(constants.StatusClosed)
			return fmt.Errorf("Invalid handshake data. Id=%d", a.GetSession().ID())
		}

		a.GetSession().SetHandshakeData(handshakeData)
		a.SetStatus(constants.StatusHandshake)
		err = a.GetSession().Set(constants.IPVersionKey, a.IPVersion())
		if err != nil {
			logger.Log.Warnf("failed to save ip version on session: %q\n", err)
		}

		logger.Log.Debug("Successfully saved handshake data")

	case packet.HandshakeAck:
		a.SetStatus(constants.StatusWorking)
		logger.Log.Debugf("Receive handshake ACK Id=%d, Remote=%s", a.GetSession().ID(), a.RemoteAddr())

	case packet.Data:
		if a.GetStatus() < constants.StatusWorking {
			return fmt.Errorf("receive data on socket which is not yet ACK, session will be closed immediately, remote=%s",
				a.RemoteAddr().String())
		}

		msg, err := message.Decode(p.Data)
		if err != nil {
			return err
		}
		h.processMessage(a, msg)

	case packet.Heartbeat:
		// expected
	}

	a.SetLastAt()
	return nil
}

func (h *HandlerService) processMessage(a agent.Agent, msg *message.Message) {
	requestID := uuid.New()
	ctx := pcontext.AddToPropagateCtx(context.Background(), constants.StartTimeKey, time.Now().UnixNano())
	ctx = pcontext.AddToPropagateCtx(ctx, constants.RouteKey, msg.Route)
	ctx = pcontext.AddToPropagateCtx(ctx, constants.RequestIDKey, requestID.String())
	tags := opentracing.Tags{
		"local.id":   h.server.ID,
		"span.kind":  "server",
		"msg.type":   strings.ToLower(msg.Type.String()),
		"user.id":    a.GetSession().UID(),
		"request.id": requestID.String(),
	}
	ctx = tracing.StartSpan(ctx, msg.Route, tags)
	ctx = context.WithValue(ctx, constants.SessionCtxKey, a.GetSession())

	r, err := route.Decode(msg.Route)
	if err != nil {
		logger.Log.Errorf("Failed to decode route: %s", err.Error())
		a.AnswerWithError(ctx, msg.ID, e.NewError(err, e.ErrBadRequestCode))
		return
	}

	if r.SvType == "" {
		r.SvType = h.server.Type
	}

	message := unhandledMessage{
		ctx:   ctx,
		agent: a,
		route: r,
		msg:   msg,
	}
	if r.SvType == h.server.Type {
		h.chLocalProcess <- message
	} else {
		if h.remoteService != nil {
			h.chRemoteProcess <- message
		} else {
			logger.Log.Warnf("request made to another server type but no remoteService running")
		}
	}
}

func (h *HandlerService) localProcess(ctx context.Context, a agent.Agent, route *route.Route, msg *message.Message) {
	var mid uint
	switch msg.Type {
	case message.Request:
		mid = msg.ID
	case message.Notify:
		mid = 0
	}

	ret, err := h.handlerPool.ProcessHandlerMessage(ctx, route, h.serializer, h.handlerHooks, a.GetSession(), msg.Data, msg.Type, false)
	if msg.Type != message.Notify {
		if err != nil {
			logger.Log.Errorf("Failed to process handler message: %s", err.Error())
			a.AnswerWithError(ctx, mid, err)
		} else {
			err := a.GetSession().ResponseMID(ctx, mid, ret)
			if err != nil {
				tracing.FinishSpan(ctx, err)
				metrics.ReportTimingFromCtx(ctx, h.metricsReporters, handlerType, err)
			}
		}
	} else {
		metrics.ReportTimingFromCtx(ctx, h.metricsReporters, handlerType, nil)
		tracing.FinishSpan(ctx, err)
	}
}

// DumpServices outputs all registered services
func (h *HandlerService) DumpServices() {
	handlers := h.handlerPool.GetHandlers()
	for name := range handlers {
		logger.Log.Infof("registered handler %s, isRawArg: %s", name, handlers[name].IsRawArg)
	}
}

// Docs returns documentation for handlers
func (h *HandlerService) Docs(getPtrNames bool) (map[string]interface{}, error) {
	if h == nil {
		return map[string]interface{}{}, nil
	}
	return docgenerator.HandlersDocs(h.server.Type, h.services, getPtrNames)
}<|MERGE_RESOLUTION|>--- conflicted
+++ resolved
@@ -172,13 +172,8 @@
 
 	// guarantee agent related resource is destroyed
 	defer func() {
-<<<<<<< HEAD
 		a.GetSession().Close()
-		logger.Log.Debugf("Session read goroutine exit, SessionID=%d, UID=%d", a.GetSession().ID(), a.GetSession().UID())
-=======
-		a.Session.Close()
-		logger.Log.Debugf("Session read goroutine exit, SessionID=%d, UID=%s", a.Session.ID(), a.Session.UID())
->>>>>>> a215e155
+		logger.Log.Debugf("Session read goroutine exit, SessionID=%d, UID=%s", a.GetSession().ID(), a.GetSession().UID())
 	}()
 
 	for {
