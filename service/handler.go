// Copyright (c) nano Author and TFG Co. All Rights Reserved.
//
// Permission is hereby granted, free of charge, to any person obtaining a copy
// of this software and associated documentation files (the "Software"), to deal
// in the Software without restriction, including without limitation the rights
// to use, copy, modify, merge, publish, distribute, sublicense, and/or sell
// copies of the Software, and to permit persons to whom the Software is
// furnished to do so, subject to the following conditions:
//
// The above copyright notice and this permission notice shall be included in all
// copies or substantial portions of the Software.
//
// THE SOFTWARE IS PROVIDED "AS IS", WITHOUT WARRANTY OF ANY KIND, EXPRESS OR
// IMPLIED, INCLUDING BUT NOT LIMITED TO THE WARRANTIES OF MERCHANTABILITY,
// FITNESS FOR A PARTICULAR PURPOSE AND NONINFRINGEMENT. IN NO EVENT SHALL THE
// AUTHORS OR COPYRIGHT HOLDERS BE LIABLE FOR ANY CLAIM, DAMAGES OR OTHER
// LIABILITY, WHETHER IN AN ACTION OF CONTRACT, TORT OR OTHERWISE, ARISING FROM,
// OUT OF OR IN CONNECTION WITH THE SOFTWARE OR THE USE OR OTHER DEALINGS IN THE
// SOFTWARE.

package service

import (
	"context"
	"encoding/binary"
	"encoding/json"
	"errors"
	"fmt"
<<<<<<< HEAD
	"time"

	"github.com/nats-io/nuid"
	"go.uber.org/zap"

	"github.com/alkaid/goerrors/apierrors"
=======
	"net"
	"strings"
	"time"

	"github.com/nats-io/nuid"
>>>>>>> 5230ff3d

	"github.com/topfreegames/pitaya/v2/acceptor"
	"github.com/topfreegames/pitaya/v2/co"
	"github.com/topfreegames/pitaya/v2/pipeline"

	"github.com/topfreegames/pitaya/v2/agent"
	"github.com/topfreegames/pitaya/v2/cluster"
	"github.com/topfreegames/pitaya/v2/component"
	"github.com/topfreegames/pitaya/v2/conn/codec"
	"github.com/topfreegames/pitaya/v2/conn/message"
	"github.com/topfreegames/pitaya/v2/conn/packet"
	"github.com/topfreegames/pitaya/v2/constants"
	pcontext "github.com/topfreegames/pitaya/v2/context"
	"github.com/topfreegames/pitaya/v2/docgenerator"
	"github.com/topfreegames/pitaya/v2/logger"
	"github.com/topfreegames/pitaya/v2/metrics"
	"github.com/topfreegames/pitaya/v2/route"
	"github.com/topfreegames/pitaya/v2/serialize"
	"github.com/topfreegames/pitaya/v2/session"
	"github.com/topfreegames/pitaya/v2/timer"
	"github.com/topfreegames/pitaya/v2/tracing"
)

var (
	handlerType = "handler"
)

type (
	// HandlerService service
	HandlerService struct {
		baseService
		decoder          codec.PacketDecoder // binary decoder
		remoteService    *RemoteService
		serializer       serialize.Serializer          // message serializer
		server           *cluster.Server               // server obj
		services         map[string]*component.Service // all registered service
		metricsReporters []metrics.Reporter
		agentFactory     agent.AgentFactory
		handlerPool      *HandlerPool
		handlers         map[string]*component.Handler // all handler method
	}

	unhandledMessage struct {
		ctx   context.Context
		agent agent.Agent
		route *route.Route
		msg   *message.Message
	}
)

// NewHandlerService creates and returns a new handler service
func NewHandlerService(
	packetDecoder codec.PacketDecoder,
	serializer serialize.Serializer,
	localProcessBufferSize int,
	remoteProcessBufferSize int,
	server *cluster.Server,
	remoteService *RemoteService,
	agentFactory agent.AgentFactory,
	metricsReporters []metrics.Reporter,
	handlerHooks *pipeline.HandlerHooks,
	handlerPool *HandlerPool,
) *HandlerService {
	h := &HandlerService{
		services:         make(map[string]*component.Service),
		decoder:          packetDecoder,
		serializer:       serializer,
		server:           server,
		remoteService:    remoteService,
		agentFactory:     agentFactory,
		metricsReporters: metricsReporters,
		handlerPool:      handlerPool,
		handlers:         make(map[string]*component.Handler),
	}

	h.handlerHooks = handlerHooks

	return h
}

// Dispatch message to corresponding logic handler
func (h *HandlerService) Dispatch(thread int) {
	// TODO: This timer is being stopped multiple times, it probably doesn't need to be stopped here
	defer timer.GlobalTicker.Stop()

	for {
		// Calls to remote servers block calls to local server
		select {
		case <-timer.GlobalTicker.C: // execute cron task
			timer.Cron()

		case t := <-timer.Manager.ChCreatedTimer: // new Timers
			timer.AddTimer(t)

		case id := <-timer.Manager.ChClosingTimer: // closing Timers
			timer.RemoveTimer(id)
		}
	}
}

// Register registers components
func (h *HandlerService) Register(comp component.Component, opts []component.Option) error {
	s := component.NewService(comp, opts)

	if _, ok := h.services[s.Name]; ok {
		return fmt.Errorf("handler: service already defined: %s", s.Name)
	}

	if err := s.ExtractHandler(); err != nil {
		return err
	}

	// register all handlers
	h.services[s.Name] = s
	for name, handler := range s.Handlers {
		h.handlerPool.Register(s.Name, name, handler)
	}
	return nil
}

// RegisterInterceptor 注册拦截分发器,优先级别高于 component.Remote
//
//	@receiver h
//	@param serviceName
//	@param interceptor
func (h *HandlerService) RegisterInterceptor(serviceName string, interceptor *component.Interceptor) {
	h.handlerPool.RegisterInterceptor(serviceName, interceptor)
}

// Handle handles messages from a conn
func (h *HandlerService) Handle(conn acceptor.PlayerConn) {
	// create a client agent and startup write goroutine
	a := h.agentFactory.CreateAgent(conn)

	// startup agent goroutine
	co.Go(func() { a.Handle() })

	logger.Log.Debugf("New session established: %s", a.String())

	// guarantee agent related resource is destroyed
	defer func() {
		a.GetSession().Close(nil)
		logger.Log.Debugf("Session read goroutine exit, SessionID=%d, UID=%s", a.GetSession().ID(), a.GetSession().UID())
	}()

	for {
		msg, err := conn.GetNextMessage()

		if err != nil {
<<<<<<< HEAD
			if !errors.Is(err, constants.ErrConnectionClosed) {
				logger.Zap.Warn("Error reading next available message", zap.Error(err))
=======
			// Check if this is an expected error due to connection being closed
			if errors.Is(err, net.ErrClosed) {
				logger.Log.Debugf("Connection no longer available while reading next available message: %s", err.Error())
			} else if err == constants.ErrConnectionClosed {
				logger.Log.Debugf("Connection no longer available while reading next available message: %s", err.Error())
			} else {
				logger.Log.Errorf("Error reading next available message: %s", err.Error())
>>>>>>> 5230ff3d
			}

			return
		}

		packets, err := h.decoder.Decode(msg)
		if err != nil {
			logger.Zap.Error("Failed to decode message", zap.Error(err))
			return
		}

		if len(packets) < 1 {
			logger.Zap.Warn("Read no packets, data", zap.Error(err))
			continue
		}

		// process all packet
		for i := range packets {
			if err := h.processPacket(a, packets[i]); err != nil {
				logger.Zap.Error("Failed to process packet", zap.Error(err))
				return
			}
		}
	}
}

func (h *HandlerService) processPacket(a agent.Agent, p *packet.Packet) error {
	switch p.Type {
	case packet.Handshake:
		logger.Log.Debug("Received handshake packet")

		// Parse the json sent with the handshake by the client
		handshakeData := &session.HandshakeData{}
		if err := json.Unmarshal(p.Data, handshakeData); err != nil {
			defer a.Close()
			logger.Log.Errorf("Failed to unmarshal handshake data: %s", err.Error())
			if serr := a.SendHandshakeErrorResponse(); serr != nil {
				logger.Log.Errorf("Error sending handshake error response: %s", err.Error())
				return err
			}

			return fmt.Errorf("invalid handshake data. Id=%d", a.GetSession().ID())
		}

		if err := a.GetSession().ValidateHandshake(handshakeData); err != nil {
			defer a.Close()
			logger.Log.Errorf("Handshake validation failed: %s", err.Error())
			if serr := a.SendHandshakeErrorResponse(); serr != nil {
				logger.Log.Errorf("Error sending handshake error response: %s", err.Error())
				return err
			}

			return fmt.Errorf("handshake validation failed: %w. SessionId=%d", err, a.GetSession().ID())
		}

		if err := a.SendHandshakeResponse(); err != nil {
			logger.Zap.Error("Error sending handshake response", zap.Error(err))
			return err
		}
		logger.Log.Debugf("Session handshake Id=%d, Remote=%s", a.GetSession().ID(), a.RemoteAddr())

		a.GetSession().SetHandshakeData(handshakeData)
		a.SetStatus(constants.StatusHandshake)
<<<<<<< HEAD
		// ipversion 暂时用不到
		// err = a.GetSession().Set(constants.IPVersionKey, a.IPVersion())
		// if err != nil {
		// 	logger.Log.Warnf("failed to save ip version on session: %q\n", err)
		// }
=======
		err := a.GetSession().Set(constants.IPVersionKey, a.IPVersion())
		if err != nil {
			logger.Log.Warnf("failed to save ip version on session: %q\n", err)
		}
>>>>>>> 5230ff3d

		logger.Log.Debug("Successfully saved handshake data")

	case packet.HandshakeAck:
		a.SetStatus(constants.StatusWorking)
		logger.Log.Debugf("Receive handshake ACK Id=%d, Remote=%s", a.GetSession().ID(), a.RemoteAddr())

	case packet.Data:
		if a.GetStatus() < constants.StatusWorking {
			return fmt.Errorf("receive data on socket which is not yet ACK, session will be closed immediately, remote=%s",
				a.RemoteAddr().String())
		}

		msg, err := message.Decode(p.Data)
		if err != nil {
			return err
		}
		h.processMessage(a, msg)

	case packet.Heartbeat:
		var rawUnixMillTime int64 = 0
		if len(p.Data) > 0 {
			rawUnixMillTime = int64(binary.BigEndian.Uint64(p.Data))
		}
		if err := a.SendHeartbeatResponse(rawUnixMillTime); err != nil {
			logger.Zap.Error("Error sending handshake response", zap.Error(err))
			return err
		}

	case packet.HeartbeatAck:
		var rawUnixMillTime int64 = 0
		if len(p.Data) > 0 {
			rawUnixMillTime = int64(binary.BigEndian.Uint64(p.Data))
			if rawUnixMillTime > 0 {
				lastTime := time.UnixMilli(rawUnixMillTime)
				latency := time.Now().Sub(lastTime)
				if latency > time.Millisecond*100 {
					logger.Zap.Debug("client latency too much", zap.Int64("id", a.GetSession().ID()), zap.String("uid", a.GetSession().UID()), zap.Duration("latency", latency))
				}
				// TODO 上报监控
			}
		}
	}

	a.SetLastAt()
	return nil
}

func (h *HandlerService) processMessage(a agent.Agent, msg *message.Message) {
<<<<<<< HEAD
	// request id 不能用msg.id,msg.id不同客户端会重复
	requestID := nuid.Next()
	ctx := pcontext.AddListToPropagateCtx(context.Background(), constants.StartTimeKey, time.Now().UnixNano(), constants.RouteKey, msg.Route, constants.RequestIDKey, requestID)
=======
	requestID := nuid.New().Next()
	ctx := pcontext.AddToPropagateCtx(context.Background(), constants.StartTimeKey, time.Now().UnixNano())
	ctx = pcontext.AddToPropagateCtx(ctx, constants.RouteKey, msg.Route)
	ctx = pcontext.AddToPropagateCtx(ctx, constants.RequestIDKey, requestID)
	tags := opentracing.Tags{
		"local.id":   h.server.ID,
		"span.kind":  "server",
		"msg.type":   strings.ToLower(msg.Type.String()),
		"user.id":    a.GetSession().UID(),
		"request.id": requestID,
	}
	ctx = tracing.StartSpan(ctx, msg.Route, tags)
>>>>>>> 5230ff3d
	ctx = context.WithValue(ctx, constants.SessionCtxKey, a.GetSession())

	r, err := route.Decode(msg.Route)
	if err != nil {
		logger.Zap.Error("Failed to decode route", zap.Error(err))
		a.AnswerWithError(ctx, msg.ID, apierrors.BadRequest("", "Failed to decode route", "").WithCause(err))
		return
	}

	spanInfo := &tracing.SpanInfo{
		RpcSystem: "pitaya",
		IsClient:  false,
		Route:     r,
		PeerType:  r.SvType,
		LocalID:   h.server.ID,
		LocalType: h.server.Type,
		RequestID: requestID,
	}
	ctx = tracing.RPCStartSpan(ctx, spanInfo)

	if r.SvType == "" {
		r.SvType = h.server.Type
	}

	if r.SvType == h.server.Type {
		// 派发给session独立线程避免互相影响
		a.GetSession().Go(ctx, func(ctx context.Context) {
			metrics.ReportMessageProcessDelayFromCtx(ctx, h.metricsReporters, "local")
			h.localProcess(ctx, a, r, msg)
		})
	} else {
		if h.remoteService != nil {
			a.GetSession().Go(ctx, func(ctx context.Context) {
				metrics.ReportMessageProcessDelayFromCtx(ctx, h.metricsReporters, "remote")
				h.remoteService.remoteProcess(ctx, nil, a, r, msg)
			})
		} else {
			logger.Log.Warnf("request made to another server type but no remoteService running")
		}
	}
}

func (h *HandlerService) localProcess(ctx context.Context, a agent.Agent, route *route.Route, msg *message.Message) {
	var mid uint
	switch msg.Type {
	case message.Request:
		mid = msg.ID
	case message.Notify:
		mid = 0
	}
	ret, err := h.handlerPool.ProcessHandlerMessage(ctx, route, h.serializer, h.handlerHooks, a.GetSession(), msg.Data, msg.Type, false)
	if msg.Type != message.Notify {
		if err != nil {
			logger.Zap.Error("Failed to process handler message", zap.Error(err))
			a.AnswerWithError(ctx, mid, err)
		} else {
			err := a.GetSession().ResponseMID(ctx, mid, ret)
			if err != nil {
				tracing.FinishSpan(ctx, err)
				metrics.ReportTimingFromCtx(ctx, h.metricsReporters, handlerType, err)
			}
		}
	} else {
		if err != nil {
			logger.Zap.Error("Failed to process handler message", zap.Error(err))
			a.AnswerWithError(ctx, mid, err)
		}
		metrics.ReportTimingFromCtx(ctx, h.metricsReporters, handlerType, nil)
		tracing.FinishSpan(ctx, err)
	}
}

// DumpServices outputs all registered services
func (h *HandlerService) DumpServices() {
	handlers := h.handlerPool.GetHandlers()
	for name := range handlers {
		logger.Log.Infof("registered handler %s, isRawArg: %v", name, handlers[name].IsRawArg)
	}
}

// Docs returns documentation for handlers
func (h *HandlerService) Docs(getPtrNames bool) (map[string]interface{}, error) {
	if h == nil {
		return map[string]interface{}{}, nil
	}
	return docgenerator.HandlersDocs(h.server.Type, h.services, getPtrNames)
}<|MERGE_RESOLUTION|>--- conflicted
+++ resolved
@@ -26,20 +26,14 @@
 	"encoding/json"
 	"errors"
 	"fmt"
-<<<<<<< HEAD
-	"time"
-
-	"github.com/nats-io/nuid"
-	"go.uber.org/zap"
-
-	"github.com/alkaid/goerrors/apierrors"
-=======
 	"net"
 	"strings"
 	"time"
 
 	"github.com/nats-io/nuid"
->>>>>>> 5230ff3d
+	"go.uber.org/zap"
+
+	"github.com/alkaid/goerrors/apierrors"
 
 	"github.com/topfreegames/pitaya/v2/acceptor"
 	"github.com/topfreegames/pitaya/v2/co"
@@ -189,18 +183,13 @@
 		msg, err := conn.GetNextMessage()
 
 		if err != nil {
-<<<<<<< HEAD
-			if !errors.Is(err, constants.ErrConnectionClosed) {
-				logger.Zap.Warn("Error reading next available message", zap.Error(err))
-=======
 			// Check if this is an expected error due to connection being closed
 			if errors.Is(err, net.ErrClosed) {
-				logger.Log.Debugf("Connection no longer available while reading next available message: %s", err.Error())
-			} else if err == constants.ErrConnectionClosed {
-				logger.Log.Debugf("Connection no longer available while reading next available message: %s", err.Error())
+				logger.Zap.Debug("Connection no longer available while reading next available message:", err.Error())
+			} else if errors.Is(err, constants.ErrConnectionClosed) {
+				logger.Zap.Debugf("Connection no longer available while reading next available message:", err.Error())
 			} else {
-				logger.Log.Errorf("Error reading next available message: %s", err.Error())
->>>>>>> 5230ff3d
+				logger.Zap.Warn("Error reading next available message:", err.Error())
 			}
 
 			return
@@ -236,9 +225,9 @@
 		handshakeData := &session.HandshakeData{}
 		if err := json.Unmarshal(p.Data, handshakeData); err != nil {
 			defer a.Close()
-			logger.Log.Errorf("Failed to unmarshal handshake data: %s", err.Error())
+			logger.Zap.Error("Failed to unmarshal handshake data", zap.Error(err))
 			if serr := a.SendHandshakeErrorResponse(); serr != nil {
-				logger.Log.Errorf("Error sending handshake error response: %s", err.Error())
+				logger.Zap.Error("Error sending handshake error response", zap.Error(err))
 				return err
 			}
 
@@ -249,7 +238,7 @@
 			defer a.Close()
 			logger.Log.Errorf("Handshake validation failed: %s", err.Error())
 			if serr := a.SendHandshakeErrorResponse(); serr != nil {
-				logger.Log.Errorf("Error sending handshake error response: %s", err.Error())
+				logger.Zap.Error("Error sending handshake error response", zap.Error(err))
 				return err
 			}
 
@@ -264,20 +253,13 @@
 
 		a.GetSession().SetHandshakeData(handshakeData)
 		a.SetStatus(constants.StatusHandshake)
-<<<<<<< HEAD
 		// ipversion 暂时用不到
-		// err = a.GetSession().Set(constants.IPVersionKey, a.IPVersion())
-		// if err != nil {
-		// 	logger.Log.Warnf("failed to save ip version on session: %q\n", err)
-		// }
-=======
-		err := a.GetSession().Set(constants.IPVersionKey, a.IPVersion())
-		if err != nil {
-			logger.Log.Warnf("failed to save ip version on session: %q\n", err)
-		}
->>>>>>> 5230ff3d
-
-		logger.Log.Debug("Successfully saved handshake data")
+		//err := a.GetSession().Set(constants.IPVersionKey, a.IPVersion())
+		//if err != nil {
+		//	logger.Log.Warnf("failed to save ip version on session: %q\n", err)
+		//}
+
+		logger.Zap.Debug("Successfully saved handshake data")
 
 	case packet.HandshakeAck:
 		a.SetStatus(constants.StatusWorking)
@@ -325,24 +307,9 @@
 }
 
 func (h *HandlerService) processMessage(a agent.Agent, msg *message.Message) {
-<<<<<<< HEAD
 	// request id 不能用msg.id,msg.id不同客户端会重复
 	requestID := nuid.Next()
 	ctx := pcontext.AddListToPropagateCtx(context.Background(), constants.StartTimeKey, time.Now().UnixNano(), constants.RouteKey, msg.Route, constants.RequestIDKey, requestID)
-=======
-	requestID := nuid.New().Next()
-	ctx := pcontext.AddToPropagateCtx(context.Background(), constants.StartTimeKey, time.Now().UnixNano())
-	ctx = pcontext.AddToPropagateCtx(ctx, constants.RouteKey, msg.Route)
-	ctx = pcontext.AddToPropagateCtx(ctx, constants.RequestIDKey, requestID)
-	tags := opentracing.Tags{
-		"local.id":   h.server.ID,
-		"span.kind":  "server",
-		"msg.type":   strings.ToLower(msg.Type.String()),
-		"user.id":    a.GetSession().UID(),
-		"request.id": requestID,
-	}
-	ctx = tracing.StartSpan(ctx, msg.Route, tags)
->>>>>>> 5230ff3d
 	ctx = context.WithValue(ctx, constants.SessionCtxKey, a.GetSession())
 
 	r, err := route.Decode(msg.Route)
@@ -393,6 +360,7 @@
 	case message.Notify:
 		mid = 0
 	}
+
 	ret, err := h.handlerPool.ProcessHandlerMessage(ctx, route, h.serializer, h.handlerHooks, a.GetSession(), msg.Data, msg.Type, false)
 	if msg.Type != message.Notify {
 		if err != nil {
