--- conflicted
+++ resolved
@@ -294,13 +294,8 @@
 			if table.server != nil {
 				mockRPCClient.EXPECT().Call(ctx, protos.RPCType_Sys, rt, mockSession, msg, sv).Return(table.res, table.err)
 			}
-<<<<<<< HEAD
 			res, err := svc.remoteCall(ctx, table.server, protos.RPCType_Sys, rt, mockSession, msg)
-			assert.Equal(t, table.err, err)
-=======
-			res, err := svc.remoteCall(ctx, table.server, protos.RPCType_Sys, rt, ss, msg)
 			errorIs(t, err, table.err)
->>>>>>> a215e155
 			assert.Equal(t, table.res, res)
 		})
 	}
