// Copyright (c) nano Author and TFG Co. All Rights Reserved.
//
// Permission is hereby granted, free of charge, to any person obtaining a copy
// of this software and associated documentation files (the "Software"), to deal
// in the Software without restriction, including without limitation the rights
// to use, copy, modify, merge, publish, distribute, sublicense, and/or sell
// copies of the Software, and to permit persons to whom the Software is
// furnished to do so, subject to the following conditions:
//
// The above copyright notice and this permission notice shall be included in all
// copies or substantial portions of the Software.
//
// THE SOFTWARE IS PROVIDED "AS IS", WITHOUT WARRANTY OF ANY KIND, EXPRESS OR
// IMPLIED, INCLUDING BUT NOT LIMITED TO THE WARRANTIES OF MERCHANTABILITY,
// FITNESS FOR A PARTICULAR PURPOSE AND NONINFRINGEMENT. IN NO EVENT SHALL THE
// AUTHORS OR COPYRIGHT HOLDERS BE LIABLE FOR ANY CLAIM, DAMAGES OR OTHER
// LIABILITY, WHETHER IN AN ACTION OF CONTRACT, TORT OR OTHERWISE, ARISING FROM,
// OUT OF OR IN CONNECTION WITH THE SOFTWARE OR THE USE OR OTHER DEALINGS IN THE
// SOFTWARE.

package acceptor

import (
	"crypto/tls"
<<<<<<< HEAD
	"go.uber.org/zap"
=======
	"fmt"
>>>>>>> 5230ff3d
	"io"
	"io/ioutil"
	"net"

	"github.com/topfreegames/pitaya/v2/conn/codec"
	"github.com/topfreegames/pitaya/v2/constants"
	"github.com/topfreegames/pitaya/v2/logger"
)

// TCPAcceptor struct
type TCPAcceptor struct {
	addr          string
	connChan      chan PlayerConn
	listener      net.Listener
	running       bool
	certs         []tls.Certificate
	proxyProtocol bool
}

type tcpPlayerConn struct {
	net.Conn
	remoteAddr net.Addr
}

func (t *tcpPlayerConn) RemoteAddr() net.Addr {
	return t.remoteAddr
}

// GetNextMessage reads the next message available in the stream
func (t *tcpPlayerConn) GetNextMessage() (b []byte, err error) {
	header, err := ioutil.ReadAll(io.LimitReader(t.Conn, codec.HeadLength))
	if err != nil {
		return nil, err
	}
	// if the header has no data, we can consider it as a closed connection
	if len(header) == 0 {
		return nil, constants.ErrConnectionClosed
	}
	msgSize, _, err := codec.ParseHeader(header)
	if err != nil {
		return nil, err
	}
	msgData, err := ioutil.ReadAll(io.LimitReader(t.Conn, int64(msgSize)))
	if err != nil {
		return nil, err
	}
	if len(msgData) < msgSize {
		return nil, constants.ErrReceivedMsgSmallerThanExpected
	}
	return append(header, msgData...), nil
}

// NewTCPAcceptor creates a new instance of tcp acceptor
func NewTCPAcceptor(addr string, certs ...string) *TCPAcceptor {
	certificates := []tls.Certificate{}
	if len(certs) != 2 && len(certs) != 0 {
		panic(constants.ErrIncorrectNumberOfCertificates)
	} else if len(certs) == 2 && certs[0] != "" && certs[1] != "" {
		cert, err := tls.LoadX509KeyPair(certs[0], certs[1])
		if err != nil {
			panic(fmt.Errorf("%w: %v", constants.ErrInvalidCertificates, err))
		}
		certificates = append(certificates, cert)
	}

	return NewTLSAcceptor(addr, certificates...)
}

func NewTLSAcceptor(addr string, certs ...tls.Certificate) *TCPAcceptor {
	return &TCPAcceptor{
		addr:          addr,
		connChan:      make(chan PlayerConn),
		running:       false,
		certs:         certs,
		proxyProtocol: false,
	}
}

// GetAddr returns the addr the acceptor will listen on
func (a *TCPAcceptor) GetAddr() string {
	if a.listener != nil {
		return a.listener.Addr().String()
	}
	return ""
}

// GetConnChan gets a connection channel
func (a *TCPAcceptor) GetConnChan() chan PlayerConn {
	return a.connChan
}

// Stop stops the acceptor
func (a *TCPAcceptor) Stop() {
	a.running = false
	a.listener.Close()
}

func (a *TCPAcceptor) hasTLSCertificates() bool {
	return len(a.certs) > 0
}

// ListenAndServe using tcp acceptor
func (a *TCPAcceptor) ListenAndServe() {

	listener := a.createBaseListener()

	if a.hasTLSCertificates() {
		listener = a.listenAndServeTLS(listener)
	}

<<<<<<< HEAD
	listener, err := net.Listen("tcp", a.addr)
	if err != nil {
		logger.Sugar.Fatalf("Failed to listen: %s", err.Error())
	}
=======
>>>>>>> 5230ff3d
	a.listener = listener
	a.running = true
	a.serve()
}

// ListenAndServeTLS listens using tls
func (a *TCPAcceptor) ListenAndServeTLS(cert, key string) {
	listener := a.createBaseListener()

	crt, err := tls.LoadX509KeyPair(cert, key)
	if err != nil {
		logger.Sugar.Fatalf("Failed to listen: %s", err.Error())
	}

	a.certs = append(a.certs, crt)

	a.listener = a.listenAndServeTLS(listener)
	a.running = true
	a.serve()
}

// Create base listener
func (a *TCPAcceptor) createBaseListener() net.Listener {
	// Create raw listener
	baseListener, err := net.Listen("tcp", a.addr)
	if err != nil {
		logger.Sugar.Fatalf("Failed to listen: %s", err.Error())
	}

	// Wrap listener in ProxyProto
	baseListener = &ProxyProtocolListener{Listener: baseListener, proxyProtocolEnabled: &a.proxyProtocol}

	return baseListener
}

// ListenAndServeTLS listens using tls
func (a *TCPAcceptor) listenAndServeTLS(listener net.Listener) net.Listener {

	tlsCfg := &tls.Config{Certificates: a.certs}
	tlsListener := tls.NewListener(listener, tlsCfg)

	return tlsListener
}

func (a *TCPAcceptor) EnableProxyProtocol() {
	a.proxyProtocol = true
}

func (a *TCPAcceptor) serve() {
	defer a.Stop()
	for a.running {
		conn, err := a.listener.Accept()
		if err != nil {
			logger.Zap.Error("Failed to accept TCP connection", zap.Error(err))
			continue
		}

		a.connChan <- &tcpPlayerConn{
			Conn:       conn,
			remoteAddr: conn.RemoteAddr(),
		}
	}
}

func (a *TCPAcceptor) IsRunning() bool {
	return a.running
}

func (a *TCPAcceptor) GetConfiguredAddress() string {
	return a.addr
}<|MERGE_RESOLUTION|>--- conflicted
+++ resolved
@@ -22,11 +22,8 @@
 
 import (
 	"crypto/tls"
-<<<<<<< HEAD
+	"fmt"
 	"go.uber.org/zap"
-=======
-	"fmt"
->>>>>>> 5230ff3d
 	"io"
 	"io/ioutil"
 	"net"
@@ -137,13 +134,6 @@
 		listener = a.listenAndServeTLS(listener)
 	}
 
-<<<<<<< HEAD
-	listener, err := net.Listen("tcp", a.addr)
-	if err != nil {
-		logger.Sugar.Fatalf("Failed to listen: %s", err.Error())
-	}
-=======
->>>>>>> 5230ff3d
 	a.listener = listener
 	a.running = true
 	a.serve()
@@ -170,7 +160,7 @@
 	// Create raw listener
 	baseListener, err := net.Listen("tcp", a.addr)
 	if err != nil {
-		logger.Sugar.Fatalf("Failed to listen: %s", err.Error())
+		logger.Log.Fatalf("Failed to listen: %s", err.Error())
 	}
 
 	// Wrap listener in ProxyProto
