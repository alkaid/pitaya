--- conflicted
+++ resolved
@@ -28,6 +28,7 @@
 	"time"
 
 	"github.com/golang/mock/gomock"
+	"github.com/golang/protobuf/proto"
 	nats "github.com/nats-io/nats.go"
 	"github.com/stretchr/testify/assert"
 	"github.com/topfreegames/pitaya/v2/config"
@@ -38,7 +39,6 @@
 	"github.com/topfreegames/pitaya/v2/protos"
 	protosmocks "github.com/topfreegames/pitaya/v2/protos/mocks"
 	sessionmocks "github.com/topfreegames/pitaya/v2/session/mocks"
-	"google.golang.org/protobuf/proto"
 )
 
 type funcPtrMatcher struct {
@@ -127,24 +127,6 @@
 	assert.Equal(t, "pitaya/game/user/11/kick", GetUserKickTopic("11", "game"))
 }
 
-func TestNatsRPCServerGetForkTopic(t *testing.T) {
-	t.Parallel()
-	assert.Equal(t, "pitaya.fork.type", GetForkTopic("type"))
-}
-
-//
-//func TestNatsRPCServerNeedQueueSubscribe(t *testing.T) {
-//	t.Parallel()
-//	assert.Equal(t, false, NeedQueueSubscribe(&Server{Stateful: false}, false, false))
-//	assert.Equal(t, false, NeedQueueSubscribe(&Server{Stateful: true}, false, false))
-//	assert.Equal(t, false, NeedQueueSubscribe(&Server{Stateful: false}, false, true))
-//
-//	assert.Equal(t, false, NeedQueueSubscribe(&Server{Stateful: true}, true, true))
-//	assert.Equal(t, true, NeedQueueSubscribe(&Server{Stateful: false}, true, true))
-//	assert.Equal(t, true, NeedQueueSubscribe(&Server{Stateful: true}, true, false))
-//	assert.Equal(t, true, NeedQueueSubscribe(&Server{Stateful: false}, true, false))
-//}
-
 func TestNatsRPCServerGetUnhandledRequestsChannel(t *testing.T) {
 	t.Parallel()
 	cfg := config.NewDefaultNatsRPCServerConfig()
@@ -291,7 +273,7 @@
 
 	for _, table := range tables {
 		t.Run(table.topic, func(t *testing.T) {
-			subs, err := rpcServer.subscribe(table.topic, false)
+			subs, err := rpcServer.subscribe(table.topic)
 			assert.NoError(t, err)
 			assert.Equal(t, true, subs.IsValid())
 			conn.Publish(table.topic, table.msg)
@@ -327,7 +309,7 @@
 
 	for _, table := range tables {
 		t.Run(table.topic, func(t *testing.T) {
-			subs, err := rpcServer.subscribe(table.topic, false)
+			subs, err := rpcServer.subscribe(table.topic)
 			assert.NoError(t, err)
 			assert.Equal(t, true, subs.IsValid())
 			b, err := proto.Marshal(table.req)
@@ -353,11 +335,7 @@
 	ctrl := gomock.NewController(t)
 	mockSessionPool := sessionmocks.NewMockSessionPool(ctrl)
 	rpcServer, _ := NewNatsRPCServer(*cfg, sv, nil, nil, mockSessionPool)
-<<<<<<< HEAD
-	mockSessionPool.EXPECT().OnSessionBind(rpcServer.onSessionBind).Times(0)
-=======
 	//mockSessionPool.EXPECT().OnSessionBind(rpcServer.onSessionBind)
->>>>>>> 8c6c7bce
 	err := rpcServer.Init()
 	assert.Error(t, err)
 }
