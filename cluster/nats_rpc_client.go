--- conflicted
+++ resolved
@@ -208,7 +208,14 @@
 		m, err := sub.NextMsg(timeoutPerReply)
 		if err != nil {
 			if errors.Is(err, nats.ErrTimeout) {
-				err = fmt.Errorf("%w:%s", constants.ErrRPCTimeout, nats.ErrTimeout.Error())
+				err = errors.NewError(constants.ErrRPCRequestTimeout, "PIT-408", map[string]string{
+					"timeout": timeout.String(),
+					"route":   route.String(),
+					"server":  ns.server.ID,
+					"peer.id": server.ID,
+					"reason":  nats.ErrTimeout.Error(),
+				})
+				//err = fmt.Errorf("%w:%s", constants.ErrRPCTimeout, nats.ErrTimeout.Error())
 				return responses, errors.WithStack(err)
 			} else if errors.Is(err, nats.ErrNoResponders) {
 				// 读完最后一个
@@ -230,7 +237,7 @@
 	return responses, nil
 }
 
-// Call calls a method remotelly
+// Call calls a method remotely
 func (ns *NatsRPCClient) Call(
 	ctx context.Context,
 	rpcType protos.RPCType,
@@ -276,12 +283,7 @@
 	}
 	logger.Log.Debugf("[rpc_client] sending remote nats request for route %s with timeout of %s", route, reqTimeout)
 
-<<<<<<< HEAD
-	ctx = pcontext.AddToPropagateCtx(ctx, constants.RequestTimeout, ns.reqTimeout.String())
-	req, err := buildRequest(ctx, rpcType, route.String(), session, msg, ns.server)
-=======
 	req, err := buildRequest(ctx, rpcType, route, session, msg, ns.server)
->>>>>>> 5230ff3d
 	if err != nil {
 		return nil, errors.WithStack(err)
 	}
@@ -301,7 +303,6 @@
 		}()
 	}
 
-<<<<<<< HEAD
 	// support notify type.  notify msg don't need wait response
 	if msg.Type == message.Notify {
 		err = ns.Send(getChannel(server.Type, server.ID), marshalledData)
@@ -311,14 +312,6 @@
 		return &protos.Response{}, nil
 	}
 
-	m, err = ns.conn.Request(getChannel(server.Type, server.ID), marshalledData, ns.reqTimeout)
-	if err != nil {
-		// 针对超时封装一层error便于上层判断
-		if errors.Is(err, nats.ErrTimeout) {
-			err = constants.ErrRPCTimeout
-		}
-		return nil, errors.WithStack(err)
-=======
 	var timeout time.Duration
 	timeout, _ = time.ParseDuration(reqTimeout.(string))
 	m, err = ns.conn.Request(getChannel(server.Type, server.ID), marshalledData, timeout)
@@ -331,8 +324,7 @@
 				"peer.id": server.ID,
 			})
 		}
-		return nil, err
->>>>>>> 5230ff3d
+		return nil, errors.WithStack(err)
 	}
 
 	res := &protos.Response{}
