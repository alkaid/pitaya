// Copyright (c) TFG Co. All Rights Reserved.
//
// Permission is hereby granted, free of charge, to any person obtaining a copy
// of this software and associated documentation files (the "Software"), to deal
// in the Software without restriction, including without limitation the rights
// to use, copy, modify, merge, publish, distribute, sublicense, and/or sell
// copies of the Software, and to permit persons to whom the Software is
// furnished to do so, subject to the following conditions:
//
// The above copyright notice and this permission notice shall be included in all
// copies or substantial portions of the Software.
//
// THE SOFTWARE IS PROVIDED "AS IS", WITHOUT WARRANTY OF ANY KIND, EXPRESS OR
// IMPLIED, INCLUDING BUT NOT LIMITED TO THE WARRANTIES OF MERCHANTABILITY,
// FITNESS FOR A PARTICULAR PURPOSE AND NONINFRINGEMENT. IN NO EVENT SHALL THE
// AUTHORS OR COPYRIGHT HOLDERS BE LIABLE FOR ANY CLAIM, DAMAGES OR OTHER
// LIABILITY, WHETHER IN AN ACTION OF CONTRACT, TORT OR OTHERWISE, ARISING FROM,
// OUT OF OR IN CONNECTION WITH THE SOFTWARE OR THE USE OR OTHER DEALINGS IN THE
// SOFTWARE.

package cluster

import (
	"context"
	"encoding/json"
	"fmt"
	"strings"
	"sync"
	"time"

	"go.uber.org/zap"

	"go.etcd.io/etcd/client/v3/concurrency"

	"github.com/pkg/errors"

	"github.com/topfreegames/pitaya/v2/co"
	"github.com/topfreegames/pitaya/v2/config"
	"github.com/topfreegames/pitaya/v2/constants"
	"github.com/topfreegames/pitaya/v2/logger"
	"github.com/topfreegames/pitaya/v2/util"
	"github.com/zeromicro/go-zero/core/hash"
	logutil "go.etcd.io/etcd/client/pkg/v3/logutil"
	clientv3 "go.etcd.io/etcd/client/v3"
	"go.etcd.io/etcd/client/v3/namespace"
	"google.golang.org/grpc"
)

type etcdServiceDiscovery struct {
	cli                    *clientv3.Client
	syncServersInterval    time.Duration
	heartbeatTTL           time.Duration
	logHeartbeat           bool
	lastHeartbeatTime      time.Time
	leaseID                clientv3.LeaseID
	mapByTypeLock          sync.RWMutex
	serverMapByType        map[string]map[string]*Server
	serverMapByID          sync.Map
	etcdEndpoints          []string
	etcdUser               string
	etcdPass               string
	etcdPrefix             string
	etcdDialTimeout        time.Duration
	running                bool
	server                 *Server
	stopChan               chan bool
	stopLeaseChan          chan bool
	lastSyncTime           time.Time
	listeners              []SDListener
	revokeTimeout          time.Duration
	grantLeaseTimeout      time.Duration
	grantLeaseMaxRetries   int
	grantLeaseInterval     time.Duration
	shutdownDelay          time.Duration
	appDieChan             chan bool
	serverTypesBlacklist   []string
	syncServersParallelism int
	syncServersRunning     chan bool
	consistentHash         map[string]*hash.ConsistentHash

	// 选主相关
	electionEnable   bool   // 是否开启选举
	electionName     string // 竞选名,不传的话默认为server.Type
	resumeLeader     bool   // 若连上后发现自己是leader 是否使用原leader创建election. false的话会辞职
	reconnectBackOff time.Duration
	session          *concurrency.Session
	election         *concurrency.Election
	electionCancel   context.CancelFunc // 选举取消
	leaderID         string
}

// NewEtcdServiceDiscovery ctor
func NewEtcdServiceDiscovery(
	config config.EtcdServiceDiscoveryConfig,
	server *Server,
	appDieChan chan bool,
	cli ...*clientv3.Client,
) (ServiceDiscovery, error) {
	var client *clientv3.Client
	if len(cli) > 0 {
		client = cli[0]
	}
	sd := &etcdServiceDiscovery{
		running:            false,
		server:             server,
		serverMapByType:    make(map[string]map[string]*Server),
		listeners:          make([]SDListener, 0),
		stopChan:           make(chan bool),
		stopLeaseChan:      make(chan bool),
		appDieChan:         appDieChan,
		cli:                client,
		syncServersRunning: make(chan bool),
		consistentHash:     make(map[string]*hash.ConsistentHash),
		resumeLeader:       true,
		reconnectBackOff:   time.Second * 2,
		electionName:       server.Type,
		electionEnable:     false,
	}
	sd.configure(config)

	return sd, nil
}

// GetSelfServer @implement ServiceDiscovery.GetSelfServer
//
//	@receiver sd
//	@return *Server
func (sd etcdServiceDiscovery) GetSelfServer() *Server {
	return sd.server
}

func (sd *etcdServiceDiscovery) configure(config config.EtcdServiceDiscoveryConfig) {
	sd.etcdEndpoints = config.Endpoints
	sd.etcdUser = config.User
	sd.etcdPass = config.Pass
	sd.etcdDialTimeout = config.DialTimeout
	sd.etcdPrefix = config.Prefix
	sd.heartbeatTTL = config.Heartbeat.TTL
	sd.logHeartbeat = config.Heartbeat.Log
	sd.syncServersInterval = config.SyncServers.Interval
	sd.revokeTimeout = config.Revoke.Timeout
	sd.grantLeaseTimeout = config.GrantLease.Timeout
	sd.grantLeaseMaxRetries = config.GrantLease.MaxRetries
	sd.grantLeaseInterval = config.GrantLease.RetryInterval
	sd.shutdownDelay = config.Shutdown.Delay
	sd.serverTypesBlacklist = config.ServerTypesBlacklist
	sd.syncServersParallelism = config.SyncServers.Parallelism
	sd.electionEnable = config.Election.Enable
	if config.Election.Name != "" {
		sd.electionName = config.Election.Name
	}
	sd.electionName = "election/" + sd.electionName
}

func (sd *etcdServiceDiscovery) watchLeaseChan(c <-chan *clientv3.LeaseKeepAliveResponse) {
	failedGrantLeaseAttempts := 0
	for {
		select {
		case <-sd.stopChan:
			return
		case <-sd.stopLeaseChan:
			return
		case leaseKeepAliveResponse, ok := <-c:
			if !ok {
				logger.Zap.Error("ETCD lease KeepAlive died, retrying in 10 seconds")
				time.Sleep(10000 * time.Millisecond)
			}
			if leaseKeepAliveResponse != nil {
				if sd.logHeartbeat {
					logger.Log.Debugf("sd: etcd lease %x renewed", leaseKeepAliveResponse.ID)
				}
				failedGrantLeaseAttempts = 0
				continue
			}
			logger.Log.Warn("sd: error renewing etcd lease, reconfiguring")
			for {
				err := sd.renewLease()
				if err != nil {
					failedGrantLeaseAttempts = failedGrantLeaseAttempts + 1
					if err == constants.ErrEtcdGrantLeaseTimeout {
						logger.Log.Warn("sd: timed out trying to grant etcd lease")
						if sd.appDieChan != nil {
							sd.appDieChan <- true
						}
						return
					}
					if failedGrantLeaseAttempts >= sd.grantLeaseMaxRetries {
						logger.Log.Warn("sd: exceeded max attempts to renew etcd lease")
						if sd.appDieChan != nil {
							sd.appDieChan <- true
						}
						return
					}
					logger.Log.Warnf("sd: error granting etcd lease, will retry in %d seconds", uint64(sd.grantLeaseInterval.Seconds()))
					time.Sleep(sd.grantLeaseInterval)
					continue
				}
				return
			}
		}
	}
}

// renewLease reestablishes connection with etcd
func (sd *etcdServiceDiscovery) renewLease() error {
<<<<<<< HEAD
	c := make(chan error)
	co.Go(func() {
=======
	c := make(chan error, 1)
	go func() {
>>>>>>> 5230ff3d
		defer close(c)
		logger.Zap.Info("waiting for etcd lease")
		err := sd.grantLease()
		if err != nil {
			c <- err
			return
		}
		err = sd.bootstrapServer(sd.server)
		c <- err
	})
	select {
	case err := <-c:
		return err
	case <-time.After(sd.grantLeaseTimeout):
		return constants.ErrEtcdGrantLeaseTimeout
	}
}

func (sd *etcdServiceDiscovery) grantLease() error {
	// grab lease
	ctx, cancel := context.WithTimeout(context.Background(), sd.etcdDialTimeout)
	defer cancel()
	l, err := sd.cli.Grant(ctx, int64(sd.heartbeatTTL.Seconds()))
	if err != nil {
		return err
	}
	sd.leaseID = l.ID
	logger.Zap.Debug("sd: got leaseID", zap.Int64("leaseID", int64(l.ID)))
	// this will keep alive forever, when channel c is closed
	// it means we probably have to rebootstrap the lease
	c, err := sd.cli.KeepAlive(context.TODO(), sd.leaseID)
	if err != nil {
		return err
	}
	// need to receive here as per etcd docs
	<-c
	co.Go(func() { sd.watchLeaseChan(c) })
	return nil
}

// FlushServer2Cluster
//
//	@implement ServiceDiscovery.FlushServer2Cluster
//	@receiver sd
//	@param server
//	@return error
func (sd *etcdServiceDiscovery) FlushServer2Cluster(server *Server) error {
	return sd.addServerIntoEtcd(server)
}

func (sd *etcdServiceDiscovery) addServerIntoEtcd(server *Server) error {
	_, err := sd.cli.Put(
		context.TODO(),
		getKey(server.ID, server.Type),
		server.AsJSONString(),
		clientv3.WithLease(sd.leaseID),
	)
	return err
}

func (sd *etcdServiceDiscovery) bootstrapServer(server *Server) error {
	if err := sd.addServerIntoEtcd(server); err != nil {
		return err
	}

	sd.SyncServers(true)
	return nil
}

// AddListener adds a listener to etcd service discovery
func (sd *etcdServiceDiscovery) AddListener(listener SDListener) {
	sd.listeners = append(sd.listeners, listener)
}

// AfterInit executes after Init
func (sd *etcdServiceDiscovery) AfterInit() {
}

func (sd *etcdServiceDiscovery) notifyListeners(act Action, sv *Server, old ...*Server) {
	for _, l := range sd.listeners {
		if act == DEL {
			l.RemoveServer(sv)
		} else if act == ADD {
			l.AddServer(sv)
		} else if act == Modify {
			l.ModifyServer(sv, old[0])
		}
	}
}

func (sd *etcdServiceDiscovery) writeLockScope(f func()) {
	sd.mapByTypeLock.Lock()
	defer sd.mapByTypeLock.Unlock()
	f()
}

func (sd *etcdServiceDiscovery) deleteServer(serverID string) {
	if actual, ok := sd.serverMapByID.Load(serverID); ok {
		sv := actual.(*Server)
		sd.serverMapByID.Delete(sv.ID)
		sd.writeLockScope(func() {
			if svMap, ok := sd.serverMapByType[sv.Type]; ok {
				delete(svMap, sv.ID)
			}
		})
		if sd.consistentHash[sv.Type] != nil {
			sd.consistentHash[sv.Type].Remove(sv.ID)
		}
		sd.notifyListeners(DEL, sv)
	}
}

func (sd *etcdServiceDiscovery) deleteLocalInvalidServers(actualServers []string) {
	sd.serverMapByID.Range(func(key interface{}, value interface{}) bool {
		k := key.(string)
		if !util.SliceContainsString(actualServers, k) {
			logger.Sugar.Warnf("deleting invalid local server %s", k)
			sd.deleteServer(k)
		}
		return true
	})
}

func getKey(serverID, serverType string) string {
	return fmt.Sprintf("servers/%s/%s", serverType, serverID)
}

func getServerFromEtcd(cli *clientv3.Client, serverType, serverID string) (*Server, error) {
	svKey := getKey(serverID, serverType)
	svEInfo, err := cli.Get(context.TODO(), svKey)
	if err != nil {
		return nil, fmt.Errorf("error getting server: %s from etcd, error: %s", svKey, err.Error())
	}
	if len(svEInfo.Kvs) == 0 {
		return nil, fmt.Errorf("didn't found server: %s in etcd", svKey)
	}
	return parseServer(svEInfo.Kvs[0].Value)
}

// GetServersByType returns a slice with all the servers of a certain type
func (sd *etcdServiceDiscovery) GetServersByType(serverType string) (map[string]*Server, error) {
	sd.mapByTypeLock.RLock()
	defer sd.mapByTypeLock.RUnlock()
	if m, ok := sd.serverMapByType[serverType]; ok && len(m) > 0 {
		// Create a new map to avoid concurrent read and write access to the
		// map, this also prevents accidental changes to the list of servers
		// kept by the service discovery.
		ret := make(map[string]*Server, len(sd.serverMapByType[serverType]))
		for k, v := range sd.serverMapByType[serverType] {
			ret[k] = v
		}
		return ret, nil
	}
	return nil, constants.ErrNoServersAvailableOfType
}

func (sd *etcdServiceDiscovery) GetConsistentHashNode(serverType string, sessionID string) (string, error) {
	ha := sd.consistentHash[serverType]
	if ha == nil {
		return "", errors.WithStack(fmt.Errorf("%w server=%s,sid=%s", constants.ErrServerNotFound, serverType, sessionID))
	}
	node, ok := sd.consistentHash[serverType].Get(sessionID)
	if !ok {
		return "", errors.WithStack(fmt.Errorf("%w server=%s,sid=%s", constants.ErrServerNotFound, serverType, sessionID))
	}
	return node.(string), nil
}

// GetServers returns a slice with all the servers
func (sd *etcdServiceDiscovery) GetServers() []*Server {
	ret := make([]*Server, 0)
	sd.serverMapByID.Range(func(k, v interface{}) bool {
		ret = append(ret, v.(*Server))
		return true
	})
	return ret
}

func (sd *etcdServiceDiscovery) GetAnyFrontend() (*Server, error) {
	var frontend *Server
	sd.serverMapByID.Range(func(k, v interface{}) bool {
		sv := v.(*Server)
		if sv.Frontend {
			frontend = sv
			return false
		}
		return true
	})
	if frontend == nil {
		return nil, errors.New("not found any frontend")
	}
	return frontend, nil
}

// GetServerTypes
//
//	@implement ServiceDiscovery.GetServerTypes
func (sd *etcdServiceDiscovery) GetServerTypes() map[string]*Server {
	sd.mapByTypeLock.RLock()
	defer sd.mapByTypeLock.RUnlock()
	ret := make(map[string]*Server, len(sd.serverMapByType))
	for t, m := range sd.serverMapByType {
		for _, server := range m {
			ret[t] = server
			break
		}
	}
	return ret
}

func (sd *etcdServiceDiscovery) bootstrap() error {
	if err := sd.grantLease(); err != nil {
		return err
	}

	// 选举
	if sd.electionEnable {
		var ctx context.Context
		ctx, sd.electionCancel = context.WithCancel(context.Background())
		leaderChan, err := sd.runElection(ctx)
		if err != nil {
			return err
		}
		co.Go(func() {
			for leader := range leaderChan {
				sd.leaderID = leader
				// TODO 抛出监听给业务层
			}
		})

	}

	if err := sd.bootstrapServer(sd.server); err != nil {
		return err
	}

	return nil
}

// GetServer returns a server given it's id
func (sd *etcdServiceDiscovery) GetServer(id string) (*Server, error) {
	if sv, ok := sd.serverMapByID.Load(id); ok {
		return sv.(*Server), nil
	}
	return nil, errors.WithStack(fmt.Errorf("%w:%s", constants.ErrNoServerWithID, id))
}

func (sd *etcdServiceDiscovery) InitETCDClient() error {
	logger.Zap.Info("Initializing ETCD client")
	var cli *clientv3.Client
	var err error
	etcdClientLogger, _ := logutil.CreateDefaultZapLogger(logutil.ConvertToZapLevel("error"))
	config := clientv3.Config{
		Endpoints:   sd.etcdEndpoints,
		DialTimeout: sd.etcdDialTimeout,
		Logger:      etcdClientLogger,
		DialOptions: []grpc.DialOption{grpc.WithBlock()},
	}
	if sd.etcdUser != "" && sd.etcdPass != "" {
		config.Username = sd.etcdUser
		config.Password = sd.etcdPass
	}
	cli, err = clientv3.New(config)
	if err != nil {
		logger.Zap.Error("error initializing etcd client", zap.Error(err))
		return err
	}
	sd.cli = cli

	// namespaced etcd :)
	sd.cli.KV = namespace.NewKV(sd.cli.KV, sd.etcdPrefix)
	sd.cli.Watcher = namespace.NewWatcher(sd.cli.Watcher, sd.etcdPrefix)
	sd.cli.Lease = namespace.NewLease(sd.cli.Lease, sd.etcdPrefix)
	return nil
}

// Init starts the service discovery client
func (sd *etcdServiceDiscovery) Init() error {
	sd.running = true
	var err error

	if sd.cli == nil {
		err = sd.InitETCDClient()
		if err != nil {
			return err
		}
	} else {
		sd.cli.KV = namespace.NewKV(sd.cli.KV, sd.etcdPrefix)
		sd.cli.Watcher = namespace.NewWatcher(sd.cli.Watcher, sd.etcdPrefix)
		sd.cli.Lease = namespace.NewLease(sd.cli.Lease, sd.etcdPrefix)
	}
	co.Go(func() { sd.watchEtcdChanges() })

	if err = sd.bootstrap(); err != nil {
		return err
	}

	// update servers
	syncServersTicker := time.NewTicker(sd.syncServersInterval)
	co.Go(func() {
		for sd.running {
			select {
			case <-syncServersTicker.C:
				err := sd.SyncServers(false)
				if err != nil {
					logger.Zap.Error("error resyncing servers", zap.Error(err))
				}
			case <-sd.stopChan:
				return
			}
		}
	})

	return nil
}

func parseEtcdKey(key string) (string, string, error) {
	splittedServer := strings.Split(key, "/")
	if len(splittedServer) != 3 {
		return "", "", fmt.Errorf("error parsing etcd key %s (server name can't contain /)", key)
	}
	svType := splittedServer[1]
	svID := splittedServer[2]
	return svType, svID, nil
}

func parseServer(value []byte) (*Server, error) {
	var sv *Server
	err := json.Unmarshal(value, &sv)
	if err != nil {
		logger.Zap.Warn("failed to load server", zap.Any("server", sv), zap.Error(err))
		return nil, err
	}
	return sv, nil
}

func (sd *etcdServiceDiscovery) printServers() {
	sd.mapByTypeLock.RLock()
	defer sd.mapByTypeLock.RUnlock()
	for k, v := range sd.serverMapByType {
		logger.Sugar.Debugf("type: %s, servers: %+v", k, v)
	}
}

// Struct that encapsulates a parallel/concurrent etcd get
// it spawns goroutines and receives work requests through a channel
type parallelGetterWork struct {
	serverType string
	serverID   string
	payload    []byte
}

type parallelGetter struct {
	cli         *clientv3.Client
	numWorkers  int
	wg          *sync.WaitGroup
	resultMutex sync.Mutex
	result      *[]*Server
	workChan    chan parallelGetterWork
}

func newParallelGetter(cli *clientv3.Client, numWorkers int) parallelGetter {
	if numWorkers <= 0 {
		numWorkers = 10
	}
	p := parallelGetter{
		cli:        cli,
		numWorkers: numWorkers,
		workChan:   make(chan parallelGetterWork),
		wg:         new(sync.WaitGroup),
		result:     new([]*Server),
	}
	p.start()
	return p
}

func (p *parallelGetter) start() {
	for i := 0; i < p.numWorkers; i++ {
		co.Go(func() {
			for work := range p.workChan {
				logger.Zap.Debug("loading info from missing server", zap.String("svType", work.serverType), zap.String("svID", work.serverID))
				var sv *Server
				var err error
				if work.payload == nil {
					sv, err = getServerFromEtcd(p.cli, work.serverType, work.serverID)
				} else {
					sv, err = parseServer(work.payload)
				}
				if err != nil {
					logger.Zap.Error("Error parsing server from etcd", zap.String("svType", work.serverType), zap.String("svID", work.serverID), zap.Error(err))
					p.wg.Done()
					continue
				}

				p.resultMutex.Lock()
				*p.result = append(*p.result, sv)
				p.resultMutex.Unlock()

				p.wg.Done()
			}
		})
	}
}

func (p *parallelGetter) waitAndGetResult() []*Server {
	p.wg.Wait()
	close(p.workChan)
	return *p.result
}

func (p *parallelGetter) addWorkWithPayload(serverType, serverID string, payload []byte) {
	p.wg.Add(1)
	p.workChan <- parallelGetterWork{
		serverType: serverType,
		serverID:   serverID,
		payload:    payload,
	}
}

func (p *parallelGetter) addWork(serverType, serverID string) {
	p.wg.Add(1)
	p.workChan <- parallelGetterWork{
		serverType: serverType,
		serverID:   serverID,
	}
}

// SyncServers gets all servers from etcd
func (sd *etcdServiceDiscovery) SyncServers(firstSync bool) error {
	sd.syncServersRunning <- true
	defer func() {
		sd.syncServersRunning <- false
	}()
	// start := time.Now()
	var kvs *clientv3.GetResponse
	var err error
	if firstSync {
		kvs, err = sd.cli.Get(
			context.TODO(),
			"servers/",
			clientv3.WithPrefix(),
		)
	} else {
		kvs, err = sd.cli.Get(
			context.TODO(),
			"servers/",
			clientv3.WithPrefix(),
			clientv3.WithKeysOnly(),
		)
	}
	if err != nil {
		logger.Zap.Error("Error querying etcd server", zap.Error(err))
		return err
	}

	// delete invalid servers (local ones that are not in etcd)
	var allIds = make([]string, 0)

	// Spawn worker goroutines that will work in parallel
	parallelGetter := newParallelGetter(sd.cli, sd.syncServersParallelism)

	for _, kv := range kvs.Kvs {
		svType, svID, err := parseEtcdKey(string(kv.Key))
		if err != nil {
			logger.Zap.Warn("failed to parse etcd", zap.ByteString("key", kv.Key), zap.Error(err))
			continue
		}

		// Check whether the server type is blacklisted or not
		if sd.isServerTypeBlacklisted(svType) && svID != sd.server.ID {
			logger.Zap.Debug("ignoring blacklisted server type", zap.String("svType", svType))
			continue
		}

		allIds = append(allIds, svID)

		if _, ok := sd.serverMapByID.Load(svID); !ok {
			// Add new work to the channel
			if firstSync {
				parallelGetter.addWorkWithPayload(svType, svID, kv.Value)
			} else {
				parallelGetter.addWork(svType, svID)
			}
		}
	}

	// Wait until all goroutines are finished
	servers := parallelGetter.waitAndGetResult()

	for _, server := range servers {
<<<<<<< HEAD
		logger.Zap.Debug("adding server", zap.Any("server", server))
=======
		logger.Log.Debugf("adding server %v", server)
>>>>>>> 5230ff3d
		sd.addServer(server)
	}

	sd.deleteLocalInvalidServers(allIds)

	// sd.printServers()
	sd.lastSyncTime = time.Now()
	// elapsed := time.Since(start)
	// logger.Zap.Info("SyncServers took", zap.Duration("elapsed", elapsed))
	return nil
}

// BeforeShutdown executes before shutting down and will remove the server from the list
func (sd *etcdServiceDiscovery) BeforeShutdown() {
	sd.revoke()
	if sd.electionCancel != nil {
		sd.electionCancel()
	}
	time.Sleep(sd.shutdownDelay) // Sleep for a short while to ensure shutdown has propagated
}

// Shutdown executes on shutdown and will clean etcd
func (sd *etcdServiceDiscovery) Shutdown() error {
	sd.running = false
	close(sd.stopChan)
	return nil
}

// revoke prevents Pitaya from crashing when etcd is not available
func (sd *etcdServiceDiscovery) revoke() error {
	close(sd.stopLeaseChan)
<<<<<<< HEAD
	c := make(chan error)
	defer close(c)
	co.Go(func() {
		logger.Zap.Debug("waiting for etcd revoke")
=======
	c := make(chan error, 1)
	go func() {
		defer close(c)
		logger.Log.Debug("waiting for etcd revoke")
>>>>>>> 5230ff3d
		_, err := sd.cli.Revoke(context.TODO(), sd.leaseID)
		c <- err
		logger.Zap.Debug("finished waiting for etcd revoke")
	})
	select {
	case err := <-c:
		return err // completed normally
	case <-time.After(sd.revokeTimeout):
		logger.Zap.Warn("timed out waiting for etcd revoke")
		return nil // timed out
	}
}

func (sd *etcdServiceDiscovery) addServer(sv *Server) {
	old, loaded := sd.serverMapByID.Load(sv.ID)
	sd.writeLockScope(func() {
		sd.serverMapByID.Store(sv.ID, sv)
		mapSvByType, ok := sd.serverMapByType[sv.Type]
		if !ok {
			mapSvByType = make(map[string]*Server)
			sd.serverMapByType[sv.Type] = mapSvByType
		}
		mapSvByType[sv.ID] = sv
	})
	if sv.ID != sd.server.ID {
		if !loaded {
			if sd.consistentHash[sv.Type] == nil {
				sd.consistentHash[sv.Type] = hash.NewConsistentHash()
			}
			sd.consistentHash[sv.Type].Add(sv.ID)
			sd.notifyListeners(ADD, sv)
		} else {
			sd.notifyListeners(Modify, sv, old.(*Server))
		}
	}
}

func (sd *etcdServiceDiscovery) watchEtcdChanges() {
	w := sd.cli.Watch(context.Background(), "servers/", clientv3.WithPrefix())
	failedWatchAttempts := 0
	go func(chn clientv3.WatchChan) {
		for sd.running {
			select {
			// Block here if SyncServers() is running and consume the watcher channel after it's finished, to avoid conflicts
			case syncServersState := <-sd.syncServersRunning:
				for syncServersState {
					syncServersState = <-sd.syncServersRunning
				}
			case wResp, ok := <-chn:
				if wResp.Err() != nil {
					logger.Zap.Warn("etcd watcher response error", zap.Error(wResp.Err()))
					time.Sleep(100 * time.Millisecond)
				}
				if !ok {
					logger.Zap.Error("etcd watcher died, retrying to watch in 1 second")
					failedWatchAttempts++
					time.Sleep(1000 * time.Millisecond)
					if failedWatchAttempts > 10 {
						if err := sd.InitETCDClient(); err != nil {
							failedWatchAttempts = 0
							continue
						}
						chn = sd.cli.Watch(context.Background(), "servers/", clientv3.WithPrefix())
						failedWatchAttempts = 0
					}
					continue
				}
				failedWatchAttempts = 0
				for _, ev := range wResp.Events {
					svType, svID, err := parseEtcdKey(string(ev.Kv.Key))
					if err != nil {
						logger.Log.Warnf("failed to parse key from etcd: %s", ev.Kv.Key)
						continue
					}

					if sd.isServerTypeBlacklisted(svType) && sd.server.ID != svID {
						continue
					}

					switch ev.Type {
					case clientv3.EventTypePut:
						var sv *Server
						var err error
						if sv, err = parseServer(ev.Kv.Value); err != nil {
							logger.Zap.Error("Failed to parse server from etcd", zap.Error(err))
							continue
						}

						sd.addServer(sv)
						logger.Log.Debugf("server %s added by watcher", ev.Kv.Key)
						sd.printServers()
					case clientv3.EventTypeDelete:
						sd.deleteServer(svID)
						logger.Log.Debugf("server %s deleted by watcher", svID)
						sd.printServers()
					}
				}
			case <-sd.stopChan:
				return
			}

		}
	}(w)
}

func (sd *etcdServiceDiscovery) isServerTypeBlacklisted(svType string) bool {
	for _, blacklistedSv := range sd.serverTypesBlacklist {
		if blacklistedSv == svType {
			return true
		}
	}
	return false
}

func (sd *etcdServiceDiscovery) runElection(ctx context.Context) (<-chan string, error) {
	var observe <-chan clientv3.GetResponse
	var node *clientv3.GetResponse
	var errChan chan error
	var leaderID string
	var err error

	var leaderChan chan string
	setLeader := func(id string) {
		// Only report changes in leadership
		if leaderID == id {
			return
		}
		leaderID = id
		logger.Zap.Debug("etcd election leader change", zap.String("name", sd.electionName), zap.String("leaderID", leaderID))
		leaderChan <- id
	}

	if err = sd.newSession(ctx, sd.leaseID); err != nil {
		return nil, errors.Wrap(err, "while creating initial session")
	}

	leaderChan = make(chan string, 10)
	go func() {
		defer close(leaderChan)

		for {
			// Discover who if any, is leader of this election
			if node, err = sd.election.Leader(ctx); err != nil {
				if err != concurrency.ErrElectionNoLeader {
					logger.Zap.Error("while determining election leader", zap.Error(err))
					goto reconnect
				}
			} else {
				// If we are resuming an election from which we previously had leadership we
				// have 2 options
				// 1. Resume the leadership if the lease has not expired. This is a race as the
				//    lease could expire in between the `Leader()` call and when we resume
				//    observing changes to the election. If this happens we should detect the
				//    session has expired during the observation loop.
				// 2. Resign the leadership immediately to allow a new leader to be chosen.
				//    This option will almost always result in transfer of leadership.
				if string(node.Kvs[0].Value) == sd.server.ID {
					// If we want to resume leadership
					if sd.resumeLeader {
						// Recreate our session with the old lease id
						if err = sd.newSession(ctx, clientv3.LeaseID(node.Kvs[0].Lease)); err != nil {
							logger.Zap.Error("while re-establishing session with lease", zap.Error(err))
							goto reconnect
						}
						sd.election = concurrency.ResumeElection(sd.session, sd.electionName,
							string(node.Kvs[0].Key), node.Kvs[0].CreateRevision)

						// Because Campaign() only returns if the election entry doesn't exist
						// we must skip the campaign call and go directly to observe when resuming
						goto observe
					} else {
						// If resign takes longer than our TTL then lease is expired and we are no
						// longer leader anyway.
						ctx, cancel := context.WithTimeout(ctx, sd.heartbeatTTL)
						election := concurrency.ResumeElection(sd.session, sd.electionName,
							string(node.Kvs[0].Key), node.Kvs[0].CreateRevision)
						err = election.Resign(ctx)
						cancel()
						if err != nil {
							logger.Zap.Error("while resigning leadership after reconnect", zap.Error(err))
							goto reconnect
						}
					}
				}
			}
			// Reset leadership if we had it previously
			if err != nil {
				// no leader
				setLeader("")
			} else {
				setLeader(string(node.Kvs[0].Value))
			}

			// Attempt to become leader
			errChan = make(chan error)
			go func() {
				// Make this a non blocking call so we can check for session close
				errChan <- sd.election.Campaign(ctx, sd.server.ID)
			}()

			select {
			case err = <-errChan:
				if err != nil {
					if errors.Cause(err) == context.Canceled {
						return
					}
					// NOTE: Campaign currently does not return an error if session expires
					logger.Zap.Error("while campaigning for leader", zap.Error(err))
					sd.session.Close()
					goto reconnect
				}
			case <-ctx.Done():
				sd.session.Close()
				return
			case <-sd.session.Done():
				goto reconnect
			}

		observe:
			// If Campaign() returned without error, we are leader
			setLeader(sd.server.ID)

			// Observe changes to leadership
			observe = sd.election.Observe(ctx)
			for {
				select {
				case resp, ok := <-observe:
					if !ok {
						// NOTE: Observe will not close if the session expires, we must
						// watch for session.Done()
						sd.session.Close()
						goto reconnect
					}
					if string(resp.Kvs[0].Value) == sd.server.ID {
						setLeader(string(resp.Kvs[0].Value))
					} else {
						// We are not leader
						setLeader(string(resp.Kvs[0].Value))
						break
					}
				case <-ctx.Done():
					if leaderID == sd.server.ID {
						// If resign takes longer than our TTL then lease is expired and we are no
						// longer leader anyway.
						ctx, cancel := context.WithTimeout(context.Background(), sd.heartbeatTTL)
						if err = sd.election.Resign(ctx); err != nil {
							logger.Zap.Error("while resigning leadership during shutdown", zap.Error(err))
						}
						cancel()
					}
					sd.session.Close()
					return
				case <-sd.session.Done():
					goto reconnect
				}
			}

		reconnect:
			logger.Zap.Debug("etcd election need reconnect")
			// 出错重连 无主
			setLeader("")
			for {
				if err = sd.newSession(ctx, 0); err != nil {
					if errors.Cause(err) == context.Canceled {
						return
					}
					logger.Zap.Error("while creating new session", zap.Error(err))
					tick := time.NewTicker(sd.reconnectBackOff)
					select {
					case <-ctx.Done():
						tick.Stop()
						return
					case <-tick.C:
						tick.Stop()
					}
					continue
				}
				break
			}
		}
	}()

	// Wait until we have a leader before returning
	for {
		resp, err := sd.election.Leader(ctx)
		if err != nil {
			if err != concurrency.ErrElectionNoLeader {
				return nil, err
			}
			time.Sleep(time.Millisecond * 300)
			continue
		}
		// If we are not leader, notify the channel
		if string(resp.Kvs[0].Value) != sd.server.ID {
			leaderChan <- string(resp.Kvs[0].Value)
		}
		break
	}
	return leaderChan, nil
}

func (sd *etcdServiceDiscovery) newSession(ctx context.Context, id clientv3.LeaseID) error {
	var err error
	sd.session, err = concurrency.NewSession(sd.cli, concurrency.WithTTL(int(sd.heartbeatTTL.Seconds())),
		concurrency.WithContext(ctx), concurrency.WithLease(id))
	if err != nil {
		return err
	}
	sd.election = concurrency.NewElection(sd.session, sd.electionName)
	return nil
}

func (sd *etcdServiceDiscovery) LeaderID() string {
	return sd.leaderID
}
func (sd *etcdServiceDiscovery) IsLeader() bool {
	return sd.leaderID == sd.server.ID
}<|MERGE_RESOLUTION|>--- conflicted
+++ resolved
@@ -203,13 +203,8 @@
 
 // renewLease reestablishes connection with etcd
 func (sd *etcdServiceDiscovery) renewLease() error {
-<<<<<<< HEAD
-	c := make(chan error)
+	c := make(chan error, 1)
 	co.Go(func() {
-=======
-	c := make(chan error, 1)
-	go func() {
->>>>>>> 5230ff3d
 		defer close(c)
 		logger.Zap.Info("waiting for etcd lease")
 		err := sd.grantLease()
@@ -700,11 +695,7 @@
 	servers := parallelGetter.waitAndGetResult()
 
 	for _, server := range servers {
-<<<<<<< HEAD
 		logger.Zap.Debug("adding server", zap.Any("server", server))
-=======
-		logger.Log.Debugf("adding server %v", server)
->>>>>>> 5230ff3d
 		sd.addServer(server)
 	}
 
@@ -736,17 +727,10 @@
 // revoke prevents Pitaya from crashing when etcd is not available
 func (sd *etcdServiceDiscovery) revoke() error {
 	close(sd.stopLeaseChan)
-<<<<<<< HEAD
-	c := make(chan error)
-	defer close(c)
+	c := make(chan error, 1)
 	co.Go(func() {
+		defer close(c)
 		logger.Zap.Debug("waiting for etcd revoke")
-=======
-	c := make(chan error, 1)
-	go func() {
-		defer close(c)
-		logger.Log.Debug("waiting for etcd revoke")
->>>>>>> 5230ff3d
 		_, err := sd.cli.Revoke(context.TODO(), sd.leaseID)
 		c <- err
 		logger.Zap.Debug("finished waiting for etcd revoke")
