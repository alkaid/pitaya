--- conflicted
+++ resolved
@@ -24,10 +24,7 @@
 	"context"
 	"encoding/json"
 	"fmt"
-<<<<<<< HEAD
 	"hash/crc32"
-=======
->>>>>>> 5230ff3d
 	"net"
 	"net/netip"
 	"reflect"
@@ -85,15 +82,9 @@
 }
 
 type sessionPoolImpl struct {
-<<<<<<< HEAD
 	sessionBindCallbacks []OnSessionBindFunc
 	afterBindCallbacks   []OnSessionBindFunc
-=======
-	sessionBindCallbacks []func(ctx context.Context, s Session) error
-	afterBindCallbacks   []func(ctx context.Context, s Session) error
 	handshakeValidators  map[string]func(data *HandshakeData) error
-
->>>>>>> 5230ff3d
 	// SessionCloseCallbacks contains global session close callbacks
 	SessionCloseCallbacks []OnSessionCloseFunc
 	sessionsByUID         sync.Map
@@ -127,7 +118,7 @@
 	OnAfterBindBackend(f OnSessionBindBackendFunc)
 	OnAfterKickBackend(f OnSessionKickBackendFunc)
 	CloseAll()
-<<<<<<< HEAD
+	AddHandshakeValidator(name string, f func(data *HandshakeData) error)
 	EncodeSessionData(data map[string]interface{}) ([]byte, error)
 	DecodeSessionData(encodedData []byte) (map[string]interface{}, error)
 	// StoreSessionLocal 将session存储到本的缓存 session必须已经绑定过UID
@@ -142,9 +133,6 @@
 	SetClusterCache(storage CacheInterface)
 	RangeUsers(f func(uid string, sess SessPublic) bool)
 	RangeSessions(f func(sid int64, sess SessPublic) bool)
-=======
-	AddHandshakeValidator(name string, f func(data *HandshakeData) error)
->>>>>>> 5230ff3d
 }
 
 // HandshakeClientData represents information about the client sent on the handshake.
@@ -164,45 +152,27 @@
 }
 
 type sessionImpl struct {
-<<<<<<< HEAD
-	sync.RWMutex                                  // protect data
-	id                int64                       // session global unique id
-	uid               string                      // binding user id
-	uidInt            int64                       // uid as number
-	lastTime          int64                       // last heartbeat time
-	entity            networkentity.NetworkEntity // low-level network entity
-	data              map[string]any              // session data store 用户自定义数据
-	handshakeData     *HandshakeData              // handshake data received by the client
-	encodedData       []byte                      // session data encoded as a byte array
-	OnCloseCallbacks  []func()                    // onClose callbacks
-	IsFrontend        bool                        // if session is a frontend session
-	frontendID        string                      // the id of the frontend that owns the session
-	frontendSessionID int64                       // the id of the session on the frontend server
-	online            bool                        // 是否在线,仅cluster session有效
-	backends          map[string]string           // 绑定的backends
-	bsMutex           sync.RWMutex                // backends 的mutex
-	ip                string                      // 远程客户端ip地址
-	Subscriptions     []*nats.Subscription        // subscription created on bind when using nats rpc server  // subscription created on bind when using nats rpc server
-	requestsInFlight  ReqInFlight
-	pool              *sessionPoolImpl
-=======
 	sync.RWMutex                                              // protect data
 	id                  int64                                 // session global unique id
 	uid                 string                                // binding user id
+	uidInt              int64                                 // uid as number
 	lastTime            int64                                 // last heartbeat time
 	entity              networkentity.NetworkEntity           // low-level network entity
-	data                map[string]interface{}                // session data store
+	data                map[string]any                        // session data store 用户自定义数据
 	handshakeData       *HandshakeData                        // handshake data received by the client
 	handshakeValidators map[string]func(*HandshakeData) error // validations to run on handshake
 	encodedData         []byte                                // session data encoded as a byte array
-	OnCloseCallbacks    []func()                              //onClose callbacks
+	OnCloseCallbacks    []func()                              // onClose callbacks
 	IsFrontend          bool                                  // if session is a frontend session
 	frontendID          string                                // the id of the frontend that owns the session
 	frontendSessionID   int64                                 // the id of the session on the frontend server
-	Subscriptions       []*nats.Subscription                  // subscription created on bind when using nats rpc server
-	requestsInFlight    ReqInFlight                           // whether the session is waiting from a response from a remote
+	online              bool                                  // 是否在线,仅cluster session有效
+	backends            map[string]string                     // 绑定的backends
+	bsMutex             sync.RWMutex                          // backends 的mutex
+	ip                  string                                // 远程客户端ip地址
+	Subscriptions       []*nats.Subscription                  // subscription created on bind when using nats rpc server  // subscription created on bind when using nats rpc server
+	requestsInFlight    ReqInFlight
 	pool                *sessionPoolImpl
->>>>>>> 5230ff3d
 }
 
 type ReqInFlight struct {
@@ -351,7 +321,8 @@
 	Clear()
 	SetHandshakeData(data *HandshakeData)
 	GetHandshakeData() *HandshakeData
-<<<<<<< HEAD
+	ValidateHandshake(data *HandshakeData) error
+	GetHandshakeValidators() map[string]func(data *HandshakeData) error
 	// SendRequestToFrontend 发送请求到网关,会携带session数据
 	//  @param ctx
 	//  @param route
@@ -384,10 +355,6 @@
 	SetBackends(bs map[string]string)
 	SetBackendID(svrType string, id string)
 	RemoveBackendID(svrType string)
-=======
-	ValidateHandshake(data *HandshakeData) error
-	GetHandshakeValidators() map[string]func(data *HandshakeData) error
->>>>>>> 5230ff3d
 }
 
 type sessionIDService struct {
@@ -417,22 +384,9 @@
 		}
 	}
 	s := &sessionImpl{
-<<<<<<< HEAD
-		id:               pool.sessionIDSvc.sessionID(),
-		entity:           entity,
-		data:             make(map[string]any),
-		handshakeData:    nil,
-		lastTime:         time.Now().Unix(),
-		OnCloseCallbacks: []func(){},
-		IsFrontend:       frontend,
-		pool:             pool,
-		requestsInFlight: ReqInFlight{m: make(map[string]string)},
-		backends:         map[string]string{},
-		online:           true,
-=======
 		id:                  pool.sessionIDSvc.sessionID(),
 		entity:              entity,
-		data:                make(map[string]interface{}),
+		data:                make(map[string]any),
 		handshakeData:       nil,
 		handshakeValidators: pool.handshakeValidators,
 		lastTime:            time.Now().Unix(),
@@ -440,7 +394,8 @@
 		IsFrontend:          frontend,
 		pool:                pool,
 		requestsInFlight:    ReqInFlight{m: make(map[string]string)},
->>>>>>> 5230ff3d
+		backends:            map[string]string{},
+		online:              true,
 	}
 	// sessionstick 的 backend，在 BindBackend()时保存,这里只处理 frontend
 	if frontend {
@@ -457,22 +412,15 @@
 // NewSessionPool returns a new session pool instance
 func NewSessionPool() SessionPool {
 	return &sessionPoolImpl{
-<<<<<<< HEAD
 		sessionBindCallbacks:      make([]OnSessionBindFunc, 0),
 		afterBindCallbacks:        make([]OnSessionBindFunc, 0),
+		handshakeValidators:       make(map[string]func(data *HandshakeData) error, 0),
 		SessionCloseCallbacks:     make([]OnSessionCloseFunc, 0),
 		sessionIDSvc:              newSessionIDService(),
 		bindBackendCallbacks:      make([]OnSessionBindBackendFunc, 0),
 		kickBackendCallbacks:      make([]OnSessionKickBackendFunc, 0),
 		afterBindBackendCallbacks: make([]OnSessionBindBackendFunc, 0),
 		afterKickBackendCallbacks: make([]OnSessionKickBackendFunc, 0),
-=======
-		sessionBindCallbacks:  make([]func(ctx context.Context, s Session) error, 0),
-		afterBindCallbacks:    make([]func(ctx context.Context, s Session) error, 0),
-		handshakeValidators:   make(map[string]func(data *HandshakeData) error, 0),
-		SessionCloseCallbacks: make([]func(s Session), 0),
-		sessionIDSvc:          newSessionIDService(),
->>>>>>> 5230ff3d
 	}
 }
 
@@ -615,7 +563,12 @@
 	logger.Log.Info("finished closing sessions")
 }
 
-<<<<<<< HEAD
+// AddHandshakeValidator allows adds validation functions that will run when
+// handshake packets are processed. Errors will be raised with the given name.
+func (pool *sessionPoolImpl) AddHandshakeValidator(name string, f func(data *HandshakeData) error) {
+	pool.handshakeValidators[name] = f
+}
+
 func (pool *sessionPoolImpl) EncodeSessionData(data map[string]interface{}) ([]byte, error) {
 	return json.Marshal(data)
 }
@@ -686,12 +639,6 @@
 
 func (pool *sessionPoolImpl) getSessionStorageKey(uid string) string {
 	return fmt.Sprintf(cacheKeyPitayaSession, uid)
-=======
-// AddHandshakeValidator allows adds validation functions that will run when
-// handshake packets are processed. Errors will be raised with the given name.
-func (pool *sessionPoolImpl) AddHandshakeValidator(name string, f func(data *HandshakeData) error) {
-	pool.handshakeValidators[name] = f
->>>>>>> 5230ff3d
 }
 
 func (s *sessionImpl) updateEncodedData() error {
@@ -836,7 +783,6 @@
 			return err
 		}
 	}
-<<<<<<< HEAD
 	for _, cb := range s.pool.afterBindCallbacks {
 		err = cb(ctx, s, callback)
 		if err != nil {
@@ -845,13 +791,12 @@
 			return err
 		}
 	}
-=======
->>>>>>> 5230ff3d
 
 	// if code running on frontend server
 	if s.IsFrontend {
 		// If a session with the same UID already exists in this frontend server, close it
 		if val, ok := s.pool.sessionsByUID.Load(uid); ok {
+			// 异地登录
 			val.(Session).Close()
 		}
 		s.pool.sessionsByUID.Store(uid, s)
@@ -874,7 +819,6 @@
 		}
 	}
 
-<<<<<<< HEAD
 	return nil
 }
 
@@ -914,17 +858,6 @@
 			break
 		}
 	}
-=======
-	// invoke after callbacks on session bound
-	for _, cb := range s.pool.afterBindCallbacks {
-		err := cb(ctx, s)
-		if err != nil {
-			s.uid = ""
-			return err
-		}
-	}
-
->>>>>>> 5230ff3d
 	return nil
 }
 
@@ -999,25 +932,14 @@
 	atomic.AddInt64(&s.pool.SessionCount, -1)
 	s.online = false
 	s.pool.sessionsByID.Delete(s.ID())
-<<<<<<< HEAD
-	// 须校验存的session和要关闭的是否同一个session，相同才清uid-session map中的值。否则互相频繁顶号时会有误删的异步问题
-	oldSession := s.pool.GetSessionByUID(s.UID())
-	if oldSession != nil && oldSession.ID() == s.ID() {
-		s.pool.sessionsByUID.Delete(s.UID())
-		atomic.AddInt64(&s.pool.UserCount, -1)
-	} else {
-		var oldID int64
-		if oldSession != nil {
-			oldID = oldSession.ID()
-		}
-		logger.Zap.Debug("stored session not equal current session,ignore delete stored session", zap.Int64("oldid", oldID), zap.Int64("id", s.ID()), zap.String("uid", s.UID()))
-=======
 	// Only remove session by UID if the session ID matches the one being closed. This avoids problems with removing a valid session after the user has already reconnected before this session's heartbeat times out
 	if val, ok := s.pool.sessionsByUID.Load(s.UID()); ok {
 		if (val.(Session)).ID() == s.ID() {
 			s.pool.sessionsByUID.Delete(s.UID())
-		}
->>>>>>> 5230ff3d
+		} else {
+			oldSession := val.(Session)
+			logger.Zap.Debug("stored session not equal current session,ignore delete stored session", zap.Int64("oldid", oldSession.ID()), zap.Int64("id", s.ID()), zap.String("uid", s.UID()))
+		}
 	}
 	// TODO: this logic should be moved to nats rpc server
 	if s.IsFrontend && s.Subscriptions != nil && len(s.Subscriptions) > 0 {
@@ -1395,7 +1317,21 @@
 	return s.handshakeData
 }
 
-<<<<<<< HEAD
+// GetHandshakeValidators return the handshake validators associated with the session.
+func (s *sessionImpl) GetHandshakeValidators() map[string]func(data *HandshakeData) error {
+	return s.handshakeValidators
+}
+
+func (s *sessionImpl) ValidateHandshake(data *HandshakeData) error {
+	for name, fun := range s.handshakeValidators {
+		if err := fun(data); err != nil {
+			return fmt.Errorf("failed to run '%s' validator: %w. SessionId=%d", name, err, s.ID())
+		}
+	}
+
+	return nil
+}
+
 // SendRequest 发送数据到指定server,会携带网关数据
 //
 //	@receiver s
@@ -1491,27 +1427,6 @@
 func (s *sessionImpl) FlushBackendData() error {
 	if "" == s.uid {
 		return errors.WithStack(constants.ErrIllegalUID)
-=======
-// GetHandshakeValidators return the handshake validators associated with the session.
-func (s *sessionImpl) GetHandshakeValidators() map[string]func(data *HandshakeData) error {
-	return s.handshakeValidators
-}
-
-func (s *sessionImpl) ValidateHandshake(data *HandshakeData) error {
-	for name, fun := range s.handshakeValidators {
-		if err := fun(data); err != nil {
-			return fmt.Errorf("failed to run '%s' validator: %w. SessionId=%d", name, err, s.ID())
-		}
-	}
-
-	return nil
-}
-
-func (s *sessionImpl) sendRequestToFront(ctx context.Context, route string, includeData bool) error {
-	sessionData := &protos.Session{
-		Id:  s.frontendSessionID,
-		Uid: s.uid,
->>>>>>> 5230ff3d
 	}
 	s.bsMutex.RLock()
 	backends, err := json.Marshal(s.backends)
