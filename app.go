// Copyright (c) nano Author and TFG Co. All Rights Reserved.
//
// Permission is hereby granted, free of charge, to any person obtaining a copy
// of this software and associated documentation files (the "Software"), to deal
// in the Software without restriction, including without limitation the rights
// to use, copy, modify, merge, publish, distribute, sublicense, and/or sell
// copies of the Software, and to permit persons to whom the Software is
// furnished to do so, subject to the following conditions:
//
// The above copyright notice and this permission notice shall be included in all
// copies or substantial portions of the Software.
//
// THE SOFTWARE IS PROVIDED "AS IS", WITHOUT WARRANTY OF ANY KIND, EXPRESS OR
// IMPLIED, INCLUDING BUT NOT LIMITED TO THE WARRANTIES OF MERCHANTABILITY,
// FITNESS FOR A PARTICULAR PURPOSE AND NONINFRINGEMENT. IN NO EVENT SHALL THE
// AUTHORS OR COPYRIGHT HOLDERS BE LIABLE FOR ANY CLAIM, DAMAGES OR OTHER
// LIABILITY, WHETHER IN AN ACTION OF CONTRACT, TORT OR OTHERWISE, ARISING FROM,
// OUT OF OR IN CONNECTION WITH THE SOFTWARE OR THE USE OR OTHER DEALINGS IN THE
// SOFTWARE.

package pitaya

import (
	"context"
	"os"
	"os/signal"
	"reflect"
	"strings"
	"syscall"

	"go.uber.org/zap"

	"go.opentelemetry.io/otel/trace"

	"google.golang.org/protobuf/types/descriptorpb"

	"time"

	"github.com/go-redis/redis/v8"
	"github.com/topfreegames/pitaya/v2/co"
	"github.com/topfreegames/pitaya/v2/pipeline"
	"github.com/topfreegames/pitaya/v2/protos"

	"github.com/topfreegames/pitaya/v2/acceptor"
	"github.com/topfreegames/pitaya/v2/cluster"
	"github.com/topfreegames/pitaya/v2/component"
	"github.com/topfreegames/pitaya/v2/config"
	"github.com/topfreegames/pitaya/v2/conn/message"
	"github.com/topfreegames/pitaya/v2/constants"
	pcontext "github.com/topfreegames/pitaya/v2/context"
	"github.com/topfreegames/pitaya/v2/docgenerator"
	"github.com/topfreegames/pitaya/v2/groups"
	"github.com/topfreegames/pitaya/v2/interfaces"
	"github.com/topfreegames/pitaya/v2/logger"
	"github.com/topfreegames/pitaya/v2/metrics"
	mods "github.com/topfreegames/pitaya/v2/modules"
	"github.com/topfreegames/pitaya/v2/remote"
	"github.com/topfreegames/pitaya/v2/router"
	"github.com/topfreegames/pitaya/v2/serialize"
	"github.com/topfreegames/pitaya/v2/service"
	"github.com/topfreegames/pitaya/v2/session"
	"github.com/topfreegames/pitaya/v2/timer"
	"github.com/topfreegames/pitaya/v2/tracing"
	"github.com/topfreegames/pitaya/v2/worker"
	"google.golang.org/protobuf/proto"
)

// ServerMode represents a server mode
type ServerMode byte

const (
	_ ServerMode = iota
	// Cluster represents a server running with connection to other servers
	Cluster
	// Standalone represents a server running without connection to other servers
	Standalone
)

// Pitaya App interface
type Pitaya interface {
	GetDieChan() chan bool
	SetHeartbeatTime(interval time.Duration)
	GetServerID() string
	GetMetricsReporters() []metrics.Reporter
	// GetMetricsReporterMgr GetMetricsReporters
	//  集合的包装,各接口方法内部自动迭代集合 注意永远不会返回error
	//  @return metrics.Reporter
	GetMetricsReporterMgr() metrics.Reporter
	GetServer() *cluster.Server
	GetServerByID(id string) (*cluster.Server, error)
	GetServersByType(t string) (map[string]*cluster.Server, error)
	// GetServerTypes 获得serverType列表,取每种serverType的第一个Server
	//  @receiver sd
	//  @return map[string]*Server 索引为serverType,元素为Server
	GetServerTypes() map[string]*cluster.Server
	GetServers() []*cluster.Server
	// LeaderID 获取主节点ID 只有在配置 sd.etcd.election.enable 开启时有效
	//
	// @return string
	LeaderID() string
	// IsLeader 是否主节点 只有在配置 sd.etcd.election.enable 开启时有效
	//
	// @return bool
	IsLeader() bool
	// FlushServer2Cluster 将修改后的server数据保存到云端(etcd)
	//  @param server
	//  @return error
	FlushServer2Cluster(server *cluster.Server) error
	// AddServerDiscoveryListener 添加服务发现中服务的生命周期监听
	//  @receiver app
	//  @param listener
	AddServerDiscoveryListener(listener cluster.SDListener)
	// AddConfLoader 添加配置重载回调
	//  @param loader
	AddConfLoader(loader config.ConfLoader)
	// PushBeforeHandleHook 添加handle执行前的hook
	//  @param beforeFunc
	PushBeforeHandleHook(beforeFunc pipeline.HandlerTempl)
	// PushAfterHandleHook 添加handle执行后的hook
	//  @param afterFunc
	PushAfterHandleHook(afterFunc pipeline.AfterHandlerTempl)
	// PushBeforeRemoteHook 添加remote执行前的hook
	//  @param beforeFunc
	PushBeforeRemoteHook(beforeFunc pipeline.HandlerTempl)
	// PushAfterRemoteHook 添加remote执行后的hook
	//  @param afterFunc
	PushAfterRemoteHook(afterFunc pipeline.AfterHandlerTempl)
	GetSessionFromCtx(ctx context.Context) session.SessPublic
	// GetSessionByUID 根据uid获取session,尝试顺序 sessionPool>context>cache cluster
	//
	// @param ctx
	// @param uid
	// @return session.SessPublic
	// @return error
	GetSessionByUID(ctx context.Context, uid string) (session.SessPublic, error)
	// OnStarted 设置 Start 后的回调,内部会启一个goroutine执行
	//  @param fun
	OnStarted(fun func())
	Start()
	SetDictionary(dict map[string]uint16) error
	AddRoute(serverType string, routingFunction router.RoutingFunc) error
	Shutdown()
	StartWorker()
	RegisterRPCJob(rpcJob worker.RPCJob) error
	Documentation(getPtrNames bool) (map[string]interface{}, error)
	IsRunning() bool
	// SetSessionCache 自定义session缓存设施
	//  @param cache
	SetSessionCache(cache session.CacheInterface)
	// AddSessionListener 添加session状态监听
	//  @param listener
	AddSessionListener(listener cluster.RemoteSessionListener)
	// RangeUsers 遍历所有已绑定用户
	//
	// @param f
	RangeUsers(f func(uid string, sess session.SessPublic) bool)
	// RangeSessions 遍历所有session,包括未绑定
	//
	// @param f
	RangeSessions(f func(sid int64, sess session.SessPublic) bool)
	// SessionCount
	//  仅 frontend 和 sessionStickness backend 有效
	//
	// @return int64
	SessionCount() int64
	// UserCount Bound user's count
	//  仅 frontend 和 sessionStickness backend 有效
	//
	// @return int64
	UserCount() int64
	// Notify 通知其他服务,无阻塞,无返回值。如果session绑定了backend,则会路由到持有session引用的backend
	//  @param ctx
	//  @param routeStr
	//  @param arg
	//  @param uid 若不为空会携带session数据
	//  @return error
	Notify(ctx context.Context, routeStr string, arg proto.Message, uid string) error
	// NotifyTo 通知指定服务,无阻塞,无返回值
	//  @param ctx
	//  @param serverID
	//  @param routeStr
	//  @param arg
	//  @return error
	NotifyTo(ctx context.Context, serverID, routeStr string, arg proto.Message) error
	// NotifyAll 通知集群内所有服务，每种服务只有一个实例消费
	//  @param ctx
	//  @param routeStr 不能带有serverType,否则报错
	//  @param arg
	//  @param uid
	//  @return error
	NotifyAll(ctx context.Context, routeStr string, arg proto.Message, uid string) error
	// Fork rpc调用同一类服务的所有实例,非阻塞.一般来说仅适用于目标服务为stateful类型时
	//  若fork的服务类型和自己相同,则自己也会收到消息
	//  @param ctx
	//  @param routeStr
	//  @param arg
	//  @param uid 若不为空会携带session数据
	Fork(ctx context.Context, routeStr string, arg proto.Message, uid string) error
	// PublishRequest 发布一个topic,会阻塞等待请求返回
	//  @param ctx
	//  @param topic 主题,框架会自动加上 pitaya.publish. 的前缀,若topic中含有"."会自动转化为"_"
	//  @param arg
	//  @param uid
	//  @return []*protos.Response 自行判断status以及反序列化data,可以使用protoAny,switch typeUrl来解析
	//  @return error
	PublishRequest(ctx context.Context, topic string, arg proto.Message, uid string) ([]*protos.Response, error)
	// Publish 发布一个topic,不会阻塞
	//  @param ctx
	//  @param topic
	//  @param arg
	//  @param uid
	//  @return error
	Publish(ctx context.Context, topic string, arg proto.Message, uid string) error
	// RPC 根据route调用remote,会阻塞等待 reply 。如果uid不为空且目标服务器是stateful,则会路由到持有session引用的服
	//  @param ctx
	//  @param routeStr
	//  @param reply
	//  @param arg
	//  @param uid 若不为空会携带session数据
	//  @return error
	RPC(ctx context.Context, routeStr string, reply proto.Message, arg proto.Message, uid string) error
	// RPCTo 根据route调用remote,会阻塞等待 reply
	//
	// @param ctx
	// @param serverID
	// @param routeStr
	// @param reply
	// @param arg
	// @return error
	RPCTo(ctx context.Context, serverID, routeStr string, reply proto.Message, arg proto.Message) error
	// RpcRaw RPC 的[]byte形式调用
	//
	// @param ctx
	// @param serverID
	// @param routeStr
	// @param arg
	// @param uid
	// @return []byte
	// @return error
	RpcRaw(ctx context.Context, serverID, routeStr string, arg []byte, uid string) ([]byte, error)
	ReliableRPC(
		routeStr string,
		metadata map[string]interface{},
		reply, arg proto.Message,
	) (jid string, err error)
	ReliableRPCWithOptions(
		routeStr string,
		metadata map[string]interface{},
		reply, arg proto.Message,
		opts *config.EnqueueOpts,
	) (jid string, err error)

	SendPushToUsers(route string, v interface{}, uids []string, frontendType string) ([]string, error)
	// SendKickToUsers
	//  @param uids
	//  @param frontendType
	//  @param callback 透传数据,会在 cluster.RemoteSessionListener .OnUserDisconnected()里回传，使用 AddSessionListener 设置该回调
	//  @return []string
	//  @return error
	SendKickToUsers(uids []string, frontendType string, callback map[string]string) ([]string, error)

	GroupCreate(ctx context.Context, groupName string) error
	GroupCreateWithTTL(ctx context.Context, groupName string, ttlTime time.Duration) error
	GroupMembers(ctx context.Context, groupName string) ([]string, error)
	GroupBroadcast(ctx context.Context, frontendType, groupName, route string, v interface{}) error
	GroupContainsMember(ctx context.Context, groupName, uid string) (bool, error)
	GroupAddMember(ctx context.Context, groupName, uid string) error
	GroupRemoveMember(ctx context.Context, groupName, uid string) error
	GroupRemoveAll(ctx context.Context, groupName string) error
	GroupCountMembers(ctx context.Context, groupName string) (int, error)
	GroupRenewTTL(ctx context.Context, groupName string) error
	GroupDelete(ctx context.Context, groupName string) error

	// Register 注册handle(终端api响应)
	//  @param c
	//  @param options
	Register(c component.Component, options ...component.Option)
	// RegisterRemote 注册remote(远端rpc响应)
	//  @param c
	//  @param options
	RegisterRemote(c component.Component, options ...component.Option)
	// RegisterSubscribe 注册subscribe(publish的远端响应)
	//
	// 若要使用消费组,请使用 component.WithSubscriberGroup
	//
	// 不同subscriber之间的方法名不能重名
	//  @param c
	//  @param options
	//
	RegisterSubscribe(c component.Component, options ...component.Option)
	// LazyRegisterSubscribe 注册subscribe(publish的远端响应) 意系统不会回调该component的生命周期函数
	//
	// 若要使用消费组,请使用 component.WithSubscriberGroup
	//
	// 不同subscriber之间的方法名不能相同
	//  @param c
	//  @param options
	LazyRegisterSubscribe(c component.Component, options ...component.Option)
	// LazyRegister 延迟注册handle(终端api响应)
	//  @param c 注意系统不会回调该component的生命周期函数
	//  @param options
	LazyRegister(c component.Component, options ...component.Option)
	// LazyRegisterRemote  延迟注册remote(远端rpc响应)
	//  @param c 注意系统不会回调该component的生命周期函数
	//  @param options
	LazyRegisterRemote(c component.Component, options ...component.Option)

	// RegisterInterceptor 注册handle的拦截器,注册后原hande的消息响应将不再分发给handle
	//  @param serviceName
	//  @param interceptor
	RegisterInterceptor(serviceName string, interceptor *component.Interceptor)
	// RegisterRemoteInterceptor 注册remote的拦截器,注册后原remote的消息响应将不再分发给remote
	//  @param serviceName
	//  @param interceptor
	RegisterRemoteInterceptor(serviceName string, interceptor *component.Interceptor)
	RegisterModule(module interfaces.Module, name string) error
	RegisterModuleAfter(module interfaces.Module, name string) error
	RegisterModuleBefore(module interfaces.Module, name string) error
	GetModule(name string) (interfaces.Module, error)

	// BindBackend bind session in stateful backend 注意业务层若当前服务是frontend时请勿调用。frontend时仅框架内自己调用
	//  @param ctx
	//  @param uid
	//  @param targetServerType 要绑定的stateful backend服务
	//  @param targetServerID 要绑定的stateful backend id
	//  @param callback 回调数据,通知其他服务时透传
	//  @return error
	BindBackend(ctx context.Context, uid string, targetServerType string, targetServerID string, callback map[string]string) error

	// KickBackend 解绑backend
	//  @param ctx
	//  @param uid
	//  @param targetServerType 目标服
	//  @param callback 回调数据,通知其他服务时透传
	//  @param reason
	//  @return error
	KickBackend(ctx context.Context, uid string, targetServerType string, callback map[string]string) error

	// GetLocalSessionByUid 获取本地已绑定的session,若没有返回空. 可用于判断uid是否绑定到了该服务器
	//
	// @param ctx
	// @param uid
	// @return session.SessPublic
	GetLocalSessionByUid(ctx context.Context, uid string) session.SessPublic
	// OnSessionClose 设置本地session关闭后的回调
	//
	// @receiver app
	// @param f
	OnSessionClose(f session.OnSessionCloseFunc)
	// OnAfterSessionBind 设置本地session bind后的回调
	//  @param f
	OnAfterSessionBind(f session.OnSessionBindFunc)
	// OnAfterBindBackend 设置本地session bind backend后的回调
	//  @param f
	OnAfterBindBackend(f session.OnSessionBindBackendFunc)
	// OnAfterKickBackend 设置本地session 解绑 backend后的回调
	//  @param f
	OnAfterKickBackend(f session.OnSessionKickBackendFunc)
}

// App is the base app struct
type App struct {
<<<<<<< HEAD
	acceptors          []acceptor.Acceptor
	config             config.PitayaConfig
	dieChan            chan bool
	heartbeat          time.Duration
	router             *router.Router
	rpcClient          cluster.RPCClient
	rpcServer          cluster.RPCServer
	metricsReporters   []metrics.Reporter
	metricsReporterMgr metrics.Reporter
	running            bool
	serializer         serialize.Serializer
	server             *cluster.Server
	serverMode         ServerMode
	serviceDiscovery   cluster.ServiceDiscovery
	startAt            time.Time
	worker             *worker.Worker
	remoteService      *service.RemoteService
	handlerService     *service.HandlerService
	handlerComp        []regComp
	remoteComp         []regComp
	modulesMap         map[string]interfaces.Module
	modulesArr         []moduleWrapper
	groups             groups.GroupService
	sessionPool        session.SessionPool
	redis              redis.Cmdable
	conf               *config.Config
	onStarted          func()
=======
	acceptors         []acceptor.Acceptor
	config            config.PitayaConfig
	debug             bool
	dieChan           chan bool
	heartbeat         time.Duration
	onSessionBind     func(session.Session)
	router            *router.Router
	rpcClient         cluster.RPCClient
	rpcServer         cluster.RPCServer
	metricsReporters  []metrics.Reporter
	running           bool
	serializer        serialize.Serializer
	server            *cluster.Server
	serverMode        ServerMode
	serviceDiscovery  cluster.ServiceDiscovery
	startAt           time.Time
	worker            *worker.Worker
	remoteService     *service.RemoteService
	handlerService    *service.HandlerService
	handlerComp       []regComp
	remoteComp        []regComp
	modulesMap        map[string]interfaces.Module
	modulesArr        []moduleWrapper
	sessionModulesArr []sessionModuleWrapper
	groups            groups.GroupService
	sessionPool       session.SessionPool
>>>>>>> 5230ff3d
}

// NewApp is the base constructor for a pitaya app instance
func NewApp(
	serverMode ServerMode,
	serializer serialize.Serializer,
	acceptors []acceptor.Acceptor,
	dieChan chan bool,
	router *router.Router,
	server *cluster.Server,
	rpcClient cluster.RPCClient,
	rpcServer cluster.RPCServer,
	worker *worker.Worker,
	serviceDiscovery cluster.ServiceDiscovery,
	remoteService *service.RemoteService,
	handlerService *service.HandlerService,
	groups groups.GroupService,
	sessionPool session.SessionPool,
	metricsReporters []metrics.Reporter,
	config config.PitayaConfig,
) *App {
	app := &App{
<<<<<<< HEAD
		server:           server,
		config:           config,
		rpcClient:        rpcClient,
		rpcServer:        rpcServer,
		worker:           worker,
		serviceDiscovery: serviceDiscovery,
		remoteService:    remoteService,
		handlerService:   handlerService,
		groups:           groups,
		startAt:          time.Now(),
		dieChan:          dieChan,
		acceptors:        acceptors,
		metricsReporters: metricsReporters,
		serverMode:       serverMode,
		running:          false,
		serializer:       serializer,
		router:           router,
		handlerComp:      make([]regComp, 0),
		remoteComp:       make([]regComp, 0),
		modulesMap:       make(map[string]interfaces.Module),
		modulesArr:       []moduleWrapper{},
		sessionPool:      sessionPool,
=======
		server:            server,
		config:            config,
		rpcClient:         rpcClient,
		rpcServer:         rpcServer,
		worker:            worker,
		serviceDiscovery:  serviceDiscovery,
		remoteService:     remoteService,
		handlerService:    handlerService,
		groups:            groups,
		debug:             false,
		startAt:           time.Now(),
		dieChan:           dieChan,
		acceptors:         acceptors,
		metricsReporters:  metricsReporters,
		serverMode:        serverMode,
		running:           false,
		serializer:        serializer,
		router:            router,
		handlerComp:       make([]regComp, 0),
		remoteComp:        make([]regComp, 0),
		modulesMap:        make(map[string]interfaces.Module),
		modulesArr:        []moduleWrapper{},
		sessionModulesArr: []sessionModuleWrapper{},
		sessionPool:       sessionPool,
>>>>>>> 5230ff3d
	}
	if app.heartbeat == time.Duration(0) {
		app.heartbeat = config.Heartbeat.Interval
	}
	app.metricsReporterMgr = metrics.NewReporterMgr(metricsReporters)

	app.initSysRemotes()
	return app
}

// GetDieChan gets the channel that the app sinalizes when its going to die
func (app *App) GetDieChan() chan bool {
	return app.dieChan
}

// SetHeartbeatTime sets the heartbeat time
func (app *App) SetHeartbeatTime(interval time.Duration) {
	app.heartbeat = interval
}

// GetServerID returns the generated server id
func (app *App) GetServerID() string {
	return app.server.ID
}

// GetMetricsReporters gets registered metrics reporters
func (app *App) GetMetricsReporters() []metrics.Reporter {
	return app.metricsReporters
}

func (app *App) GetMetricsReporterMgr() metrics.Reporter {
	return app.metricsReporterMgr
}

// GetServer gets the local server instance
func (app *App) GetServer() *cluster.Server {
	return app.server
}

// GetServerByID returns the server with the specified id
func (app *App) GetServerByID(id string) (*cluster.Server, error) {
	return app.serviceDiscovery.GetServer(id)
}

// GetServersByType get all servers of type
func (app *App) GetServersByType(t string) (map[string]*cluster.Server, error) {
	return app.serviceDiscovery.GetServersByType(t)
}

// GetServerTypes
//
//	@implement App.GetServerTypes
func (app *App) GetServerTypes() map[string]*cluster.Server {
	return app.serviceDiscovery.GetServerTypes()
}

// GetServers get all servers
func (app *App) GetServers() []*cluster.Server {
	return app.serviceDiscovery.GetServers()
}

func (app *App) LeaderID() string {
	return app.serviceDiscovery.LeaderID()
}
func (app *App) IsLeader() bool {
	return app.serviceDiscovery.IsLeader()
}

// FlushServer2Cluster
//
//	@implement Pitaya.FlushServer2Cluster
//	@receiver app
//	@param server
//	@return error
func (app *App) FlushServer2Cluster(server *cluster.Server) error {
	return app.serviceDiscovery.FlushServer2Cluster(server)
}

// AddServerDiscoveryListener
//
//	@implement Pitaya.AddServerDiscoveryListener
//	@receiver app
//	@param listener
func (app *App) AddServerDiscoveryListener(listener cluster.SDListener) {
	app.serviceDiscovery.AddListener(listener)
}

// AddConfLoader
//
//	@implement Pitaya.AddConfLoader
//	@receiver app
//	@param loader
func (app *App) AddConfLoader(loader config.ConfLoader) {
	if app.conf == nil {
		logger.Zap.Error("app conf is nil!")
		return
	}
	app.conf.AddLoader(loader)
}

func (app *App) PushBeforeHandleHook(beforeFunc pipeline.HandlerTempl) {
	app.handlerService.GetHandleHooks().BeforeHandler.PushBack(beforeFunc)
}
func (app *App) PushAfterHandleHook(afterFunc pipeline.AfterHandlerTempl) {
	app.handlerService.GetHandleHooks().AfterHandler.PushBack(afterFunc)
}
func (app *App) PushBeforeRemoteHook(beforeFunc pipeline.HandlerTempl) {
	app.remoteService.GetHandleHooks().BeforeHandler.PushBack(beforeFunc)
}
func (app *App) PushAfterRemoteHook(afterFunc pipeline.AfterHandlerTempl) {
	app.remoteService.GetHandleHooks().AfterHandler.PushBack(afterFunc)
}

// IsRunning indicates if the Pitaya app has been initialized. Note: This
// doesn't cover acceptors, only the pitaya internal registration and modules
// initialization.
func (app *App) IsRunning() bool {
	return app.running
}

func (app *App) SetSessionCache(cache session.CacheInterface) {
	app.sessionPool.SetClusterCache(cache)
}

func (app *App) AddSessionListener(listener cluster.RemoteSessionListener) {
	app.remoteService.AddRemoteSessionListener(listener)
}

func (app *App) RangeUsers(f func(uid string, sess session.SessPublic) bool) {
	app.sessionPool.RangeUsers(f)
}
func (app *App) RangeSessions(f func(sid int64, sess session.SessPublic) bool) {
	app.sessionPool.RangeSessions(f)
}
func (app *App) SessionCount() int64 {
	return app.sessionPool.GetSessionCount()
}
func (app *App) UserCount() int64 {
	return app.sessionPool.GetUserCount()
}

// BindBackend bind session in stateful backend 注意业务层若当前服务是frontend时请勿调用。frontend时仅框架内自己调用
//
//	@param ctx
//	@param uid
//	@param targetServerType 要绑定的stateful backend服务
//	@param targetServerID 要绑定的stateful backend id
//	@param callback 回调数据,通知其他服务时透传
//	@return error
func (app *App) BindBackend(ctx context.Context, uid string, targetServerType string, targetServerID string, callback map[string]string) error {
	sess, err := app.imperfectSessionForRPC(ctx, uid)
	if err != nil {
		return err
	}
	return sess.BindBackend(ctx, targetServerType, targetServerID, callback)
}

// KickBackend 解绑backend
//
//	@param ctx
//	@param uid
//	@param targetServerType 目标服
//	@param callback 回调数据,通知其他服务时透传
//	@param reason
//	@return error
func (app *App) KickBackend(ctx context.Context, uid string, targetServerType string, callback map[string]string) error {
	sess, err := app.imperfectSessionForRPC(ctx, uid)
	if err != nil {
		return err
	}
	return sess.KickBackend(ctx, targetServerType, callback)
}

// GetLocalSessionByUid 获取本地已绑定的session,若没有返回空. 可用于判断uid是否绑定到了该服务器
//
// @receiver app
// @param ctx
// @param uid
// @return session.SessPublic
func (app *App) GetLocalSessionByUid(ctx context.Context, uid string) session.SessPublic {
	return app.sessionPool.GetSessionByUID(uid)
}

func (app *App) OnSessionClose(f session.OnSessionCloseFunc) {
	app.sessionPool.OnSessionClose(f)
}
func (app *App) OnAfterSessionBind(f session.OnSessionBindFunc) {
	app.sessionPool.OnAfterSessionBind(f)
}
func (app *App) OnAfterBindBackend(f session.OnSessionBindBackendFunc) {
	app.sessionPool.OnAfterBindBackend(f)
}
func (app *App) OnAfterKickBackend(f session.OnSessionKickBackendFunc) {
	app.sessionPool.OnAfterKickBackend(f)
}

func (app *App) initSysRemotes() {
	sys := remote.NewSys(app.sessionPool, app.server, app.serviceDiscovery, app.rpcClient, app.remoteService)
	app.RegisterRemote(sys,
		component.WithName("sys"),
		component.WithNameFunc(strings.ToLower),
	)
	app.Register(sys,
		component.WithName("sys"),
		component.WithNameFunc(strings.ToLower),
	)
}

func (app *App) periodicMetrics() {
	period := app.config.Metrics.Period
	co.Go(func() { metrics.ReportSysMetrics(app.metricsReporters, period) })

	if app.worker.Started() {
		co.Go(func() { worker.Report(app.metricsReporters, period) })
	}
}

func (app *App) OnStarted(fun func()) {
	app.onStarted = fun
}

// Start starts the app
func (app *App) Start() {
	if !app.server.Frontend && len(app.acceptors) > 0 {
		logger.Zap.Fatal("acceptors are not allowed on backend servers")
	}

	if app.server.Frontend && len(app.acceptors) == 0 {
		logger.Zap.Fatal("frontend servers should have at least one configured acceptor")
	}

	if app.serverMode == Cluster {
		if reflect.TypeOf(app.rpcClient) == reflect.TypeOf(&cluster.GRPCClient{}) {
			app.serviceDiscovery.AddListener(app.rpcClient.(*cluster.GRPCClient))
		}

		if err := app.RegisterModuleBefore(app.rpcServer, "rpcServer"); err != nil {
			logger.Zap.Fatal("failed to register rpc server module", zap.Error(err))
		}
		if err := app.RegisterModuleBefore(app.rpcClient, "rpcClient"); err != nil {
			logger.Zap.Fatal("failed to register rpc client module: %s", zap.Error(err))
		}
		// set the service discovery as the last module to be started to ensure
		// all modules have been properly initialized before the server starts
		// receiving requests from other pitaya servers
		if err := app.RegisterModuleAfter(app.serviceDiscovery, "serviceDiscovery"); err != nil {
			logger.Zap.Fatal("failed to register service discovery module: %s", zap.Error(err))
		}
	}

	app.periodicMetrics()

	app.listen()

	defer func() {
		timer.GlobalTicker.Stop()
		app.running = false
	}()

	// 用户回调
	if app.onStarted != nil {
		co.Go(func() {
			app.onStarted()
		})
	}

	sg := make(chan os.Signal)
	signal.Notify(sg, syscall.SIGINT, syscall.SIGQUIT, syscall.SIGKILL, syscall.SIGTERM)

	maxSessionCount := func() int64 {
		count := app.sessionPool.GetSessionCount()
		mc := app.maxModuleSessionCount()
		if mc > count {
			count = mc
		}
		return count
	}

	// stop server
	select {
	case <-app.dieChan:
		logger.Zap.Warn("the app will shutdown in a few seconds")
	case s := <-sg:
<<<<<<< HEAD
		logger.Sugar.Warn("got signal: ", s, ", shutting down...")
=======
		logger.Log.Warn("got signal: ", s, ", shutting down...")
		if app.config.Session.Drain.Enabled && s == syscall.SIGTERM {
			logger.Log.Info("Session drain is enabled, draining all sessions before shutting down")
			timeoutTimer := time.NewTimer(app.config.Session.Drain.Timeout)
			app.startModuleSessionDraining()
		loop:
			for {
				if maxSessionCount() == 0 {
					logger.Log.Info("All sessions drained")
					break loop
				}
				select {
				case s := <-sg:
					logger.Log.Warn("got signal: ", s)
					if s == syscall.SIGINT {
						logger.Log.Warnf("Bypassing session draing due to SIGINT. %d sessions will be immediately terminated", maxSessionCount())
					}
					break loop
				case <-timeoutTimer.C:
					logger.Log.Warnf("Session drain has reached maximum timeout. %d sessions will be immediately terminated", maxSessionCount())
					break loop
				case <-time.After(app.config.Session.Drain.Period):
					logger.Log.Infof("Waiting for all sessions to finish: %d sessions remaining...", maxSessionCount())
				}
			}
		}
>>>>>>> 5230ff3d
		close(app.dieChan)
	}

	logger.Zap.Warn("server is stopping...")

	app.sessionPool.CloseAll()
	app.shutdownModules()
	app.shutdownComponents()
}

func (app *App) listen() {
	app.startupComponents()
	// create global ticker instance, timer precision could be customized
	// by SetTimerPrecision
	timer.GlobalTicker = time.NewTicker(timer.Precision)

	logger.Sugar.Infof("starting server %s:%s", app.server.Type, app.server.ID)
	for i := 0; i < app.config.Concurrency.Handler.Dispatch; i++ {
		threadID := i // 避免闭包值拷贝问题
		co.Go(func() { app.handlerService.Dispatch(threadID) })
	}
	for _, acc := range app.acceptors {
		a := acc
		// TODO 池化效果待验证
		co.Go(func() {
			for conn := range a.GetConnChan() {
				connV := conn // 避免闭包值拷贝问题
				co.Go(func() { app.handlerService.Handle(connV) })
			}
		})
		if app.config.Acceptor.ProxyProtocol {
			logger.Log.Info("Enabling PROXY protocol for inbound connections")
			a.EnableProxyProtocol()
		} else {
			logger.Log.Debug("PROXY protocol is disabled for inbound connections")
		}
		co.Go(func() {
			a.ListenAndServe()
<<<<<<< HEAD
		})

		logger.Sugar.Infof("listening with acceptor %s on addr %s", reflect.TypeOf(a), a.GetAddr())
=======
		}()
		logger.Log.Infof("Waiting for Acceptor %s to start on addr %s", reflect.TypeOf(a), a.GetConfiguredAddress())

		for !a.IsRunning() {
		}

		logger.Log.Infof("Acceptor %s on addr %s is now accepting connections", reflect.TypeOf(a), a.GetAddr())
>>>>>>> 5230ff3d
	}

	// 改为强制唯一session
	// if app.serverMode == Cluster && app.config.Session.Unique {
	if app.serverMode == Cluster {
		unique := mods.NewUniqueSession(app.server, app.rpcServer, app.rpcClient, app.sessionPool)
		app.remoteService.AddRemoteBindingListener(unique)
		app.RegisterModule(unique, "uniqueSession")
	}
	// 注册配置重载回调
	app.RegisterModuleBefore(config.NewConfigModule(app.conf), "configLoader")
	statefulGoPool := co.NewStatefulPoolsModule(app.config.GoPools, app.metricsReporters)

	app.RegisterModuleBefore(statefulGoPool, "statefulGoPool")

	app.startModules()

	logger.Zap.Info("all modules started!")

	app.running = true
}

// SetDictionary sets routes map
func (app *App) SetDictionary(dict map[string]uint16) error {
	if app.running {
		return constants.ErrChangeDictionaryWhileRunning
	}
	return message.SetDictionary(dict)
}

// AddRoute adds a routing function to a server type
func (app *App) AddRoute(
	serverType string,
	routingFunction router.RoutingFunc,
) error {
	if app.router != nil {
		if app.running {
			return constants.ErrChangeRouteWhileRunning
		}
		app.router.AddRoute(serverType, routingFunction)
	} else {
		return constants.ErrRouterNotInitialized
	}
	return nil
}

// Shutdown send a signal to let 'pitaya' shutdown itself.
func (app *App) Shutdown() {
	select {
	case <-app.dieChan: // prevent closing closed channel
	default:
		close(app.dieChan)
	}
}

//
// // Error creates a new error with a code, message and metadata
// func Error(err error, code string, metadata ...map[string]string) *errors.Error {
// 	return errors.NewError(err, code, metadata...)
// }

// GetSessionFromCtx retrieves a session from a given context
func (app *App) GetSessionFromCtx(ctx context.Context) session.SessPublic {
	sessionVal := ctx.Value(constants.SessionCtxKey)
	if sessionVal == nil {
		logger.Zap.Debug("ctx doesn't contain a session, are you calling GetSessionFromCtx from inside a remote?")
		return nil
	}
	return sessionVal.(session.SessPublic)
}

func (app *App) GetSessionByUID(ctx context.Context, uid string) (session.SessPublic, error) {
	return app.imperfectSessionForRPC(ctx, uid)
}

// GetDefaultLoggerFromCtx returns the default logger from the given context
func GetDefaultLoggerFromCtx(ctx context.Context) *zap.Logger {
	l := ctx.Value(constants.LoggerCtxKey)
	if l == nil {
		return logger.Zap
	}

	return l.(*zap.Logger)
}

// AddMetricTagsToPropagateCtx adds a key and metric tags that will
// be propagated through RPC calls. Use the same tags that are at
// 'pitaya.metrics.additionalLabels' config
func AddMetricTagsToPropagateCtx(
	ctx context.Context,
	tags map[string]string,
) context.Context {
	return pcontext.AddToPropagateCtx(ctx, constants.MetricTagsKey, tags)
}

// AddToPropagateCtx adds a key and value that will be propagated through RPC calls
func AddToPropagateCtx(ctx context.Context, key string, val interface{}) context.Context {
	return pcontext.AddToPropagateCtx(ctx, key, val)
}

// GetFromPropagateCtx adds a key and value that came through RPC calls
func GetFromPropagateCtx(ctx context.Context, key string) interface{} {
	return pcontext.GetFromPropagateCtx(ctx, key)
}

// ExtractSpan retrieves an opentracing span context from the given context
// The span context can be received directly or via an RPC call
func ExtractSpan(ctx context.Context) (context.Context, trace.SpanContext) {
	return tracing.ExtractSpan(ctx)
}

// Documentation returns handler and remotes documentacion
func (app *App) Documentation(getPtrNames bool) (map[string]interface{}, error) {
	handlerDocs, err := app.handlerService.Docs(getPtrNames)
	if err != nil {
		return nil, err
	}
	remoteDocs, err := app.remoteService.Docs(getPtrNames)
	if err != nil {
		return nil, err
	}
	return map[string]interface{}{
		"handlers": handlerDocs,
		"remotes":  remoteDocs,
	}, nil
}

// AddGRPCInfoToMetadata adds host, external host and
// port into metadata
func AddGRPCInfoToMetadata(
	metadata map[string]string,
	region string,
	host, port string,
	externalHost, externalPort string,
) map[string]string {
	metadata[constants.GRPCHostKey] = host
	metadata[constants.GRPCPortKey] = port
	metadata[constants.GRPCExternalHostKey] = externalHost
	metadata[constants.GRPCExternalPortKey] = externalPort
	metadata[constants.RegionKey] = region
	return metadata
}

// Descriptor 根据 protoName 获取对应 protobuf 文件及其引用文件的 descriptor
//
//	@param protoName
//	@param protoDescs key为proto文件注册路径
//	@return error
func Descriptor(protoName string, protoDescs map[string]*descriptorpb.FileDescriptorProto) error {
	return docgenerator.ProtoDescriptors(protoName, protoDescs)
}

// FileDescriptor 根据文件名获取对应 protobuf 文件及其引用文件的 descriptor
//
//	@param protoName
//	@param protoDescs key为proto文件注册路径
//	@return error
func FileDescriptor(protoName string, protoDescs map[string]*descriptorpb.FileDescriptorProto) error {
	return docgenerator.ProtoFileDescriptors(protoName, protoDescs)
}

// StartWorker configures, starts and returns pitaya worker
func (app *App) StartWorker() {
	app.worker.Start()
}

// RegisterRPCJob registers rpc job to execute jobs with retries
func (app *App) RegisterRPCJob(rpcJob worker.RPCJob) error {
	err := app.worker.RegisterRPCJob(rpcJob)
	return err
}<|MERGE_RESOLUTION|>--- conflicted
+++ resolved
@@ -360,7 +360,6 @@
 
 // App is the base app struct
 type App struct {
-<<<<<<< HEAD
 	acceptors          []acceptor.Acceptor
 	config             config.PitayaConfig
 	dieChan            chan bool
@@ -383,39 +382,12 @@
 	remoteComp         []regComp
 	modulesMap         map[string]interfaces.Module
 	modulesArr         []moduleWrapper
+	sessionModulesArr  []sessionModuleWrapper
 	groups             groups.GroupService
 	sessionPool        session.SessionPool
 	redis              redis.Cmdable
 	conf               *config.Config
 	onStarted          func()
-=======
-	acceptors         []acceptor.Acceptor
-	config            config.PitayaConfig
-	debug             bool
-	dieChan           chan bool
-	heartbeat         time.Duration
-	onSessionBind     func(session.Session)
-	router            *router.Router
-	rpcClient         cluster.RPCClient
-	rpcServer         cluster.RPCServer
-	metricsReporters  []metrics.Reporter
-	running           bool
-	serializer        serialize.Serializer
-	server            *cluster.Server
-	serverMode        ServerMode
-	serviceDiscovery  cluster.ServiceDiscovery
-	startAt           time.Time
-	worker            *worker.Worker
-	remoteService     *service.RemoteService
-	handlerService    *service.HandlerService
-	handlerComp       []regComp
-	remoteComp        []regComp
-	modulesMap        map[string]interfaces.Module
-	modulesArr        []moduleWrapper
-	sessionModulesArr []sessionModuleWrapper
-	groups            groups.GroupService
-	sessionPool       session.SessionPool
->>>>>>> 5230ff3d
 }
 
 // NewApp is the base constructor for a pitaya app instance
@@ -438,30 +410,6 @@
 	config config.PitayaConfig,
 ) *App {
 	app := &App{
-<<<<<<< HEAD
-		server:           server,
-		config:           config,
-		rpcClient:        rpcClient,
-		rpcServer:        rpcServer,
-		worker:           worker,
-		serviceDiscovery: serviceDiscovery,
-		remoteService:    remoteService,
-		handlerService:   handlerService,
-		groups:           groups,
-		startAt:          time.Now(),
-		dieChan:          dieChan,
-		acceptors:        acceptors,
-		metricsReporters: metricsReporters,
-		serverMode:       serverMode,
-		running:          false,
-		serializer:       serializer,
-		router:           router,
-		handlerComp:      make([]regComp, 0),
-		remoteComp:       make([]regComp, 0),
-		modulesMap:       make(map[string]interfaces.Module),
-		modulesArr:       []moduleWrapper{},
-		sessionPool:      sessionPool,
-=======
 		server:            server,
 		config:            config,
 		rpcClient:         rpcClient,
@@ -471,7 +419,6 @@
 		remoteService:     remoteService,
 		handlerService:    handlerService,
 		groups:            groups,
-		debug:             false,
 		startAt:           time.Now(),
 		dieChan:           dieChan,
 		acceptors:         acceptors,
@@ -486,7 +433,6 @@
 		modulesArr:        []moduleWrapper{},
 		sessionModulesArr: []sessionModuleWrapper{},
 		sessionPool:       sessionPool,
->>>>>>> 5230ff3d
 	}
 	if app.heartbeat == time.Duration(0) {
 		app.heartbeat = config.Heartbeat.Interval
@@ -697,10 +643,10 @@
 
 func (app *App) periodicMetrics() {
 	period := app.config.Metrics.Period
-	co.Go(func() { metrics.ReportSysMetrics(app.metricsReporters, period) })
+	go metrics.ReportSysMetrics(app.metricsReporters, period)
 
 	if app.worker.Started() {
-		co.Go(func() { worker.Report(app.metricsReporters, period) })
+		go worker.Report(app.metricsReporters, period)
 	}
 }
 
@@ -711,11 +657,11 @@
 // Start starts the app
 func (app *App) Start() {
 	if !app.server.Frontend && len(app.acceptors) > 0 {
-		logger.Zap.Fatal("acceptors are not allowed on backend servers")
+		logger.Log.Fatal("acceptors are not allowed on backend servers")
 	}
 
 	if app.server.Frontend && len(app.acceptors) == 0 {
-		logger.Zap.Fatal("frontend servers should have at least one configured acceptor")
+		logger.Log.Fatal("frontend servers should have at least one configured acceptor")
 	}
 
 	if app.serverMode == Cluster {
@@ -724,16 +670,16 @@
 		}
 
 		if err := app.RegisterModuleBefore(app.rpcServer, "rpcServer"); err != nil {
-			logger.Zap.Fatal("failed to register rpc server module", zap.Error(err))
+			logger.Log.Fatal("failed to register rpc server module: %s", err.Error())
 		}
 		if err := app.RegisterModuleBefore(app.rpcClient, "rpcClient"); err != nil {
-			logger.Zap.Fatal("failed to register rpc client module: %s", zap.Error(err))
+			logger.Log.Fatal("failed to register rpc client module: %s", err.Error())
 		}
 		// set the service discovery as the last module to be started to ensure
 		// all modules have been properly initialized before the server starts
 		// receiving requests from other pitaya servers
 		if err := app.RegisterModuleAfter(app.serviceDiscovery, "serviceDiscovery"); err != nil {
-			logger.Zap.Fatal("failed to register service discovery module: %s", zap.Error(err))
+			logger.Log.Fatal("failed to register service discovery module: %s", err.Error())
 		}
 	}
 
@@ -770,36 +716,33 @@
 	case <-app.dieChan:
 		logger.Zap.Warn("the app will shutdown in a few seconds")
 	case s := <-sg:
-<<<<<<< HEAD
 		logger.Sugar.Warn("got signal: ", s, ", shutting down...")
-=======
-		logger.Log.Warn("got signal: ", s, ", shutting down...")
+		logger.Sugar.Warn("got signal: ", s, ", shutting down...")
 		if app.config.Session.Drain.Enabled && s == syscall.SIGTERM {
-			logger.Log.Info("Session drain is enabled, draining all sessions before shutting down")
+			logger.Sugar.Info("Session drain is enabled, draining all sessions before shutting down")
 			timeoutTimer := time.NewTimer(app.config.Session.Drain.Timeout)
 			app.startModuleSessionDraining()
 		loop:
 			for {
 				if maxSessionCount() == 0 {
-					logger.Log.Info("All sessions drained")
+					logger.Sugar.Info("All sessions drained")
 					break loop
 				}
 				select {
 				case s := <-sg:
-					logger.Log.Warn("got signal: ", s)
+					logger.Sugar.Warn("got signal: ", s)
 					if s == syscall.SIGINT {
 						logger.Log.Warnf("Bypassing session draing due to SIGINT. %d sessions will be immediately terminated", maxSessionCount())
 					}
 					break loop
 				case <-timeoutTimer.C:
-					logger.Log.Warnf("Session drain has reached maximum timeout. %d sessions will be immediately terminated", maxSessionCount())
+					logger.Sugar.Warnf("Session drain has reached maximum timeout. %d sessions will be immediately terminated", maxSessionCount())
 					break loop
 				case <-time.After(app.config.Session.Drain.Period):
-					logger.Log.Infof("Waiting for all sessions to finish: %d sessions remaining...", maxSessionCount())
+					logger.Sugar.Infof("Waiting for all sessions to finish: %d sessions remaining...", maxSessionCount())
 				}
 			}
 		}
->>>>>>> 5230ff3d
 		close(app.dieChan)
 	}
 
@@ -826,31 +769,24 @@
 		// TODO 池化效果待验证
 		co.Go(func() {
 			for conn := range a.GetConnChan() {
-				connV := conn // 避免闭包值拷贝问题
-				co.Go(func() { app.handlerService.Handle(connV) })
+				co.Go(func() { app.handlerService.Handle(conn) })
 			}
 		})
 		if app.config.Acceptor.ProxyProtocol {
-			logger.Log.Info("Enabling PROXY protocol for inbound connections")
+			logger.Zap.Info("Enabling PROXY protocol for inbound connections")
 			a.EnableProxyProtocol()
 		} else {
-			logger.Log.Debug("PROXY protocol is disabled for inbound connections")
+			logger.Zap.Debug("PROXY protocol is disabled for inbound connections")
 		}
 		co.Go(func() {
 			a.ListenAndServe()
-<<<<<<< HEAD
 		})
-
-		logger.Sugar.Infof("listening with acceptor %s on addr %s", reflect.TypeOf(a), a.GetAddr())
-=======
-		}()
-		logger.Log.Infof("Waiting for Acceptor %s to start on addr %s", reflect.TypeOf(a), a.GetConfiguredAddress())
+		logger.Sugar.Infof("Waiting for Acceptor %s to start on addr %s", reflect.TypeOf(a), a.GetConfiguredAddress())
 
 		for !a.IsRunning() {
 		}
 
-		logger.Log.Infof("Acceptor %s on addr %s is now accepting connections", reflect.TypeOf(a), a.GetAddr())
->>>>>>> 5230ff3d
+		logger.Sugar.Infof("Acceptor %s on addr %s is now accepting connections", reflect.TypeOf(a), a.GetAddr())
 	}
 
 	// 改为强制唯一session
