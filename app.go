--- conflicted
+++ resolved
@@ -722,20 +722,14 @@
 				connV := conn // 避免闭包值拷贝问题
 				co.Go(func() { app.handlerService.Handle(connV) })
 			}
-<<<<<<< HEAD
 		})
-
-		co.Go(func() {
-=======
-		}()
 		if app.config.Acceptor.ProxyProtocol {
 			logger.Log.Info("Enabling PROXY protocol for inbond connections")
 			a.EnableProxyProtocol()
 		} else {
 			logger.Log.Debug("PROXY protocol is disabled for inbound connections")
 		}
-		go func() {
->>>>>>> 8c6c7bce
+		co.Go(func() {
 			a.ListenAndServe()
 		})
 
